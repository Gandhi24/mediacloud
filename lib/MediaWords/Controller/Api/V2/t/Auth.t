--- conflicted
+++ resolved
@@ -464,61 +464,6 @@
     }
 }
 
-<<<<<<< HEAD
-sub test_single($)
-{
-    my ( $db ) = @_;
-
-    my $email    = 'test@auth.single';
-    my $password = 'authsingle';
-
-    eval {
-
-        my $new_user = MediaWords::DBI::Auth::User::NewUser->new(
-            email           => $email,
-            full_name       => 'auth single',
-            notes           => '',
-            role_ids        => [ 1 ],
-            active          => 1,
-            password        => $password,
-            password_repeat => $password,
-            activation_url  => '',              # user is active, no need for activation URL
-        );
-
-        MediaWords::DBI::Auth::Register::add_user( $db, $new_user );
-    };
-    ok( !$@, "Unable to add user: $@" );
-
-    my $r = test_get( '/api/v2/auth/single', { username => $email, password => $password } );
-
-    my $db_api_key = $db->query(
-        <<SQL,
-        SELECT *
-        FROM auth_user_api_keys
-        WHERE ip_address IS NOT NULL
-          AND auth_users_id = (
-            SELECT auth_users_id
-            FROM auth_users
-            WHERE email = ?
-          )
-        ORDER BY auth_user_api_keys_id DESC
-        LIMIT 1
-SQL
-        $email
-    )->hash;
-
-    is( $r->[ 0 ]->{ token }, $db_api_key->{ api_key }, "'/api/v2/auth/single' token (legacy)" );
-    ok( !defined $r->[ 0 ]->{ api_key }, "'/api/v2/auth/single' api_key should be undefined" );
-    is( $db_api_key->{ ip_address }, '127.0.0.1' );
-
-    my $r_not_found = test_get( '/api/v2/auth/single', { username => $email, password => "$password FOO" } );
-    is( $r_not_found->[ 0 ]->{ result }, 'not found', "'/api/v2/auth/single' status for wrong password" );
-    ok( !defined $r_not_found->[ 0 ]->{ token },   "'/api/v2/auth/single' token is undefined" );
-    ok( !defined $r_not_found->[ 0 ]->{ api_key }, "'/api/v2/auth/single' api_key should be undefined" );
-}
-
-=======
->>>>>>> 4180f96c
 sub test_change_password($)
 {
     my ( $db ) = @_;
