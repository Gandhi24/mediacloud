--
-- Schema for MediaWords database
--

-- main schema
CREATE SCHEMA IF NOT EXISTS public;


CREATE OR REPLACE LANGUAGE plpgsql;

CREATE EXTENSION IF NOT EXISTS pg_trgm;
CREATE EXTENSION IF NOT EXISTS pgcrypto;
CREATE EXTENSION IF NOT EXISTS citext;


-- Database properties (variables) table
create table database_variables (
    database_variables_id        serial          primary key,
    name                varchar(512)    not null unique,
    value               varchar(1024)   not null
);

CREATE OR REPLACE FUNCTION set_database_schema_version() RETURNS boolean AS $$
DECLARE
    -- Database schema version number (same as a SVN revision number)
    -- Increase it by 1 if you make major database schema changes.
<<<<<<< HEAD
    MEDIACLOUD_DATABASE_SCHEMA_VERSION CONSTANT INT := 4654;
=======
    MEDIACLOUD_DATABASE_SCHEMA_VERSION CONSTANT INT := 4677;
>>>>>>> a8193ee4

BEGIN

    -- Update / set database schema version
    DELETE FROM database_variables WHERE name = 'database-schema-version';
    INSERT INTO database_variables (name, value) VALUES ('database-schema-version', MEDIACLOUD_DATABASE_SCHEMA_VERSION::int);

    return true;

END;
$$
LANGUAGE 'plpgsql';


-- Set the version number right away
SELECT set_database_schema_version();

-- This function is needed because date_trunc('week', date) is not consider immutable
-- See http://www.mentby.com/Group/pgsql-general/datetrunc-on-date-is-immutable.html
--
CREATE OR REPLACE FUNCTION week_start_date(day date)
    RETURNS date AS
$$
DECLARE
    date_trunc_result date;
BEGIN
    date_trunc_result := date_trunc('week', day::timestamp);
    RETURN date_trunc_result;
END;
$$
LANGUAGE 'plpgsql' IMMUTABLE
  COST 10;


-- Returns first 64 bits (16 characters) of MD5 hash
--
-- Useful for reducing index sizes (e.g. in story_sentences.sentence) where
-- 64 bits of entropy is enough.
CREATE OR REPLACE FUNCTION half_md5(string TEXT) RETURNS bytea AS $$
    -- pgcrypto's functions are being referred with public schema prefix to make pg_upgrade work
    SELECT SUBSTRING(public.digest(string, 'md5'::text), 0, 9);
$$ LANGUAGE SQL;


-- Returns true if table exists (and user has access to it)
-- Table name might be with ("public.stories") or without ("stories") schema.
CREATE OR REPLACE FUNCTION table_exists(target_table_name VARCHAR)
RETURNS BOOLEAN AS $$
DECLARE
    schema_position INT;
    schema VARCHAR;
BEGIN

    SELECT POSITION('.' IN target_table_name) INTO schema_position;

    -- "." at string index 0 would return position 1
    IF schema_position = 0 THEN
        schema := CURRENT_SCHEMA();
    ELSE
        schema := SUBSTRING(target_table_name FROM 1 FOR schema_position - 1);
        target_table_name := SUBSTRING(target_table_name FROM schema_position + 1);
    END IF;

    RETURN EXISTS (
        SELECT 1
        FROM information_schema.tables
        WHERE table_schema = schema
          AND table_name = target_table_name
    );

END;
$$
LANGUAGE plpgsql;


 -- Returns true if the date is greater than the latest import date in solr_imports
 CREATE OR REPLACE FUNCTION before_last_solr_import(db_row_last_updated timestamp with time zone) RETURNS boolean AS $$
 BEGIN
    RETURN ( ( db_row_last_updated is null ) OR
             ( db_row_last_updated < ( select max( import_date ) from solr_imports ) ) );
END;
$$
LANGUAGE 'plpgsql'
 ;

CREATE OR REPLACE FUNCTION update_media_last_updated () RETURNS trigger AS
$$
   DECLARE
   BEGIN

      IF ( TG_OP = 'UPDATE' ) OR (TG_OP = 'INSERT') THEN
      	 update media set db_row_last_updated = now()
             where media_id = NEW.media_id;
      END IF;

      IF ( TG_OP = 'UPDATE' ) OR (TG_OP = 'DELETE') THEN
      	 update media set db_row_last_updated = now()
              where media_id = OLD.media_id;
      END IF;

      IF ( TG_OP = 'UPDATE' ) OR (TG_OP = 'INSERT') THEN
        RETURN NEW;
      ELSE
        RETURN OLD;
      END IF;
   END;
$$
LANGUAGE 'plpgsql';


-- Update "db_row_last_updated" column to trigger Solr (re)imports for given
-- row; no update gets done if "db_row_last_updated" is set explicitly in
-- INSERT / UPDATE (e.g. when copying between tables)
CREATE OR REPLACE FUNCTION last_updated_trigger() RETURNS trigger AS $$

BEGIN

    IF TG_OP = 'INSERT' THEN
        IF NEW.db_row_last_updated IS NULL THEN
            NEW.db_row_last_updated = NOW();
        END IF;

    ELSIF TG_OP = 'UPDATE' THEN
        IF NEW.db_row_last_updated = OLD.db_row_last_updated THEN
            NEW.db_row_last_updated = NOW();
        END IF;
    END IF;

    RETURN NEW;

END;

$$ LANGUAGE 'plpgsql';


CREATE OR REPLACE FUNCTION update_story_sentences_updated_time_trigger() RETURNS trigger AS $$

BEGIN
    UPDATE story_sentences
    SET db_row_last_updated = NOW()
    WHERE stories_id = NEW.stories_id
      AND before_last_solr_import( db_row_last_updated );

    RETURN NULL;
END;

$$ LANGUAGE 'plpgsql';


CREATE OR REPLACE FUNCTION update_stories_updated_time_by_stories_id_trigger() RETURNS trigger AS $$

DECLARE
    reference_stories_id integer default null;

BEGIN

    IF TG_OP = 'INSERT' THEN
        -- The "old" record doesn't exist
        reference_stories_id = NEW.stories_id;
    ELSIF ( TG_OP = 'UPDATE' ) OR (TG_OP = 'DELETE') THEN
        reference_stories_id = OLD.stories_id;
    ELSE
        RAISE EXCEPTION 'Unconfigured operation: %', TG_OP;
    END IF;

    UPDATE stories
    SET db_row_last_updated = now()
    WHERE stories_id = reference_stories_id
      AND before_last_solr_import( db_row_last_updated );

    RETURN NULL;

END;

$$ LANGUAGE 'plpgsql';


create table media (
    media_id            serial          primary key,
    url                 varchar(1024)   not null,
    name                varchar(128)    not null,
    moderated           boolean         not null,
    moderation_notes    text            null,
    full_text_rss       boolean         null,

    -- It indicates that the media source includes a substantial number of
    -- links in its feeds that are not its own. These media sources cause
    -- problems for the topic mapper's spider, which finds those foreign rss links and
    -- thinks that the urls belong to the parent media source.
    foreign_rss_links   boolean         not null default( false ),
    dup_media_id        int             null references media on delete set null deferrable,
    is_not_dup          boolean         null,

    -- Delay content downloads for this media source this many hours
    content_delay       int             null,

    db_row_last_updated         timestamp with time zone,

    last_solr_import_date       timestamp with time zone not null default now(),

    -- notes for internal media cloud consumption (eg. 'added this for yochai')
    editor_notes                text null,
    -- notes for public consumption (eg. 'leading dissident paper in anatarctica')
    public_notes                text null,

    -- if true, indicates that media cloud closely monitors the health of this source
    is_monitored                boolean not null default false,

    CONSTRAINT media_name_not_empty CHECK ( ( (name)::text <> ''::text ) ),
    CONSTRAINT media_self_dup CHECK ( dup_media_id IS NULL OR dup_media_id <> media_id )
);

create unique index media_name on media(name);
create unique index media_url on media(url);
create index media_moderated on media(moderated);
create index media_db_row_last_updated on media( db_row_last_updated );

CREATE INDEX media_name_trgm on media USING gin (name gin_trgm_ops);
CREATE INDEX media_url_trgm on media USING gin (url gin_trgm_ops);


-- update media stats table for deleted story sentence
CREATE FUNCTION update_media_db_row_last_updated() RETURNS trigger AS $$
BEGIN
    NEW.db_row_last_updated = now();
    RETURN NEW;
END;
$$ LANGUAGE plpgsql;

create trigger update_media_db_row_last_updated before update or insert
    on media for each row execute procedure update_media_db_row_last_updated();

--- allow lookup of media by mediawords.util.url.normalize_url_lossy.
-- the data in this table is accessed and kept up to date by mediawords.tm.media.lookup_medium_by_url
create table media_normalized_urls (
    media_normalized_urls_id        serial primary key,
    media_id                        int not null references media,
    normalized_url                  varchar(1024) not null,
    db_row_last_updated             timestamp not null default now(),

    -- assigned the value of mediawords.util.url.normalize_url_lossy_version()
    normalize_url_lossy_version    int not null
);

create unique index media_normalized_urls_medium on media_normalized_urls(normalize_url_lossy_version, media_id);
create index media_normalized_urls_url on media_normalized_urls(normalized_url);
create index media_normalized_urls_db_row_last_updated on media_normalized_urls(db_row_last_updated);


-- list of media sources for which the stories should be updated to be at
-- at least db_row_last_updated
create table media_update_time_queue (
    media_id                    int         not null references media on delete cascade,
    db_row_last_updated         timestamp with time zone not null
);


-- Media feed rescraping state
CREATE TABLE media_rescraping (
    media_id            int                       NOT NULL UNIQUE REFERENCES media ON DELETE CASCADE,

    -- Disable periodic rescraping?
    disable             BOOLEAN                   NOT NULL DEFAULT 'f',

    -- Timestamp of last rescrape; NULL means that media was never scraped at all
    last_rescrape_time  TIMESTAMP WITH TIME ZONE  NULL
);

CREATE UNIQUE INDEX media_rescraping_media_id on media_rescraping(media_id);
CREATE INDEX media_rescraping_last_rescrape_time on media_rescraping(last_rescrape_time);

-- Insert new rows to "media_rescraping" for each new row in "media"
CREATE OR REPLACE FUNCTION media_rescraping_add_initial_state_trigger() RETURNS trigger AS
$$
    BEGIN
        INSERT INTO media_rescraping (media_id, disable, last_rescrape_time)
        VALUES (NEW.media_id, 'f', NULL);
        RETURN NEW;
   END;
$$
LANGUAGE 'plpgsql';

CREATE TRIGGER media_rescraping_add_initial_state_trigger
    AFTER INSERT ON media
    FOR EACH ROW EXECUTE PROCEDURE media_rescraping_add_initial_state_trigger();


create index media_update_time_queue_updated on media_update_time_queue ( db_row_last_updated );

create table media_stats (
    media_stats_id              serial      primary key,
    media_id                    int         not null references media on delete cascade,
    num_stories                 int         not null,
    num_sentences               int         not null,
    stat_date                   date        not null
);

--
-- Returns true if media has active RSS feeds
--
CREATE OR REPLACE FUNCTION media_has_active_syndicated_feeds(param_media_id INT)
RETURNS boolean AS $$
BEGIN

    -- Check if media exists
    IF NOT EXISTS (

        SELECT 1
        FROM media
        WHERE media_id = param_media_id

    ) THEN
        RAISE EXCEPTION 'Media % does not exist.', param_media_id;
        RETURN FALSE;
    END IF;

    -- Check if media has feeds
    IF EXISTS (

        SELECT 1
        FROM feeds
        WHERE media_id = param_media_id
          AND feed_status = 'active'

          -- Website might introduce RSS feeds later
          AND feed_type = 'syndicated'

    ) THEN
        RETURN TRUE;
    ELSE
        RETURN FALSE;
    END IF;

END;
$$
LANGUAGE 'plpgsql';


create index media_stats_medium on media_stats( media_id );

create type feed_feed_type AS ENUM (

    -- Syndicated feed, e.g. RSS or Atom
    'syndicated',

    -- Web page feed, used when no syndicated feed was found
    'web_page',

    -- Univision.com XML feed
    'univision',

    -- Superglue (TV) feed
    'superglue'

);

-- Feed statuses that determine whether the feed will be fetched
-- or skipped
CREATE TYPE feed_feed_status AS ENUM (
    -- Feed is active, being fetched
    'active',
    -- Feed is (temporary) disabled (usually by hand), not being fetched
    'inactive',
    -- Feed was moderated as the one that shouldn't be fetched, but is still kept around
    -- to reduce the moderation queue next time the page is being scraped for feeds to find
    -- new ones
    'skipped'
);

create table feeds (
    feeds_id            serial              primary key,
    media_id            int                 not null references media on delete cascade,
    name                varchar(512)        not null,
    url                 varchar(1024)       not null,
    reparse             boolean             null,
    feed_type           feed_feed_type      not null default 'syndicated',
    feed_status         feed_feed_status    not null default 'active',
    last_checksum       text                null,

    -- Last time the feed was *attempted* to be downloaded and parsed
    -- (null -- feed was never attempted to be downloaded and parsed)
    -- (used to allow more active feeds to be downloaded more frequently)
    last_attempted_download_time    timestamp with time zone,

    -- Last time the feed was *successfully* downloaded and parsed
    -- (null -- feed was either never attempted to be downloaded or parsed,
    -- or feed was never successfully downloaded and parsed)
    -- (used to find feeds that are broken)
    last_successful_download_time   timestamp with time zone,

    -- Last time the feed provided a new story
    -- (null -- feed has never provided any stories)
    last_new_story_time             timestamp with time zone

);

UPDATE feeds SET last_new_story_time = greatest( last_attempted_download_time, last_new_story_time );

create index feeds_media on feeds(media_id);
create index feeds_name on feeds(name);
create unique index feeds_url on feeds (url, media_id);
create index feeds_reparse on feeds(reparse);
create index feeds_last_attempted_download_time on feeds(last_attempted_download_time);
create index feeds_last_successful_download_time on feeds(last_successful_download_time);

-- Feeds for media item that were found after (re)scraping
CREATE TABLE feeds_after_rescraping (
    feeds_after_rescraping_id   SERIAL          PRIMARY KEY,
    media_id                    INT             NOT NULL REFERENCES media ON DELETE CASCADE,
    name                        VARCHAR(512)    NOT NULL,
    url                         VARCHAR(1024)   NOT NULL,
    feed_type                   feed_feed_type  NOT NULL DEFAULT 'syndicated'
);
CREATE INDEX feeds_after_rescraping_media_id ON feeds_after_rescraping(media_id);
CREATE INDEX feeds_after_rescraping_name ON feeds_after_rescraping(name);
CREATE UNIQUE INDEX feeds_after_rescraping_url ON feeds_after_rescraping(url, media_id);


-- Feed is "stale" (hasn't provided a new story in some time)
-- Not to be confused with "stale feeds" in extractor!
CREATE OR REPLACE FUNCTION feed_is_stale(param_feeds_id INT) RETURNS boolean AS $$
BEGIN

    -- Check if feed exists at all
    IF NOT EXISTS (
        SELECT 1
        FROM feeds
        WHERE feeds.feeds_id = param_feeds_id
    ) THEN
        RAISE EXCEPTION 'Feed % does not exist.', param_feeds_id;
        RETURN FALSE;
    END IF;

    -- Check if feed is active
    IF EXISTS (
        SELECT 1
        FROM feeds
        WHERE feeds.feeds_id = param_feeds_id
          AND (
              feeds.last_new_story_time IS NULL
           OR feeds.last_new_story_time < NOW() - INTERVAL '6 months'
          )
    ) THEN
        RETURN TRUE;
    ELSE
        RETURN FALSE;
    END IF;

END;
$$
LANGUAGE 'plpgsql';


create table tag_sets (
    tag_sets_id            serial            primary key,

    --unique identifier
    name                varchar(512)    not null,

    -- short human readable label
    label               varchar(512),

    -- longer human readable description
    description         text,

    -- should public interfaces show this as an option for searching media sources
    show_on_media       boolean,

    -- should public interfaces show this as an option for search stories
    show_on_stories     boolean,

    CONSTRAINT tag_sets_name_not_empty CHECK (((name)::text <> ''::text))
);

create unique index tag_sets_name on tag_sets (name);

create table tags (
    tags_id                serial            primary key,
    tag_sets_id            int                not null references tag_sets,

    -- unique identifier
    tag                    varchar(512)    not null,

    -- short human readable label
    label               varchar(512),

    -- longer human readable description
    description         text,

    -- should public interfaces show this as an option for searching media sources
    show_on_media       boolean,

    -- should public interfaces show this as an option for search stories
    show_on_stories     boolean,

    -- if true, users can expect this tag ans its associations not to change in major ways
    is_static              boolean not null default false,

        CONSTRAINT no_line_feed CHECK (((NOT ((tag)::text ~~ '%
%'::text)) AND (NOT ((tag)::text ~~ '%
%'::text)))),
        CONSTRAINT tag_not_empty CHECK (((tag)::text <> ''::text))
);

create index tags_tag_sets_id ON tags (tag_sets_id);
create unique index tags_tag on tags (tag, tag_sets_id);
create index tags_label on tags (label);
create index tags_fts on tags using gin(to_tsvector('english'::regconfig, (tag::text || ' '::text) || label::text));

create index tags_show_on_media on tags ( show_on_media );
create index tags_show_on_stories on tags ( show_on_stories );

create view tags_with_sets as select t.*, ts.name as tag_set_name from tags t, tag_sets ts where t.tag_sets_id = ts.tag_sets_id;

insert into tag_sets ( name, label, description ) values (
    'media_type',
    'Media Type',
    'High level topology for media sources for use across a variety of different topics'
);

create temporary table media_type_tags ( name text, label text, description text );
insert into media_type_tags values
    (
        'Not Typed',
        'Not Typed',
        'The medium has not yet been typed.'
    ),
    (
        'Other',
        'Other',
        'The medium does not fit in any listed type.'
    ),
    (
        'Independent Group',
        'Ind. Group',

        -- Single multiline string
        'An academic or nonprofit group that is not affiliated with the private sector or government, '
        'such as the Electronic Frontier Foundation or the Center for Democracy and Technology)'
    ),
    (
        'Social Linking Site',
        'Social Linking',

        -- Single multiline string
        'A site that aggregates links based at least partially on user submissions and/or ranking, '
        'such as Reddit, Digg, Slashdot, MetaFilter, StumbleUpon, and other social news sites'
    ),
    (
        'Blog',
        'Blog',

        -- Single multiline string
        'A web log, written by one or more individuals, that is not associated with a professional '
        'or advocacy organization or institution'
    ),
    (
        'General Online News Media',
        'General News',

        -- Single multiline string
        'A site that is a mainstream media outlet, such as The New York Times and The Washington Post; '
        'an online-only news outlet, such as Slate, Salon, or the Huffington Post; '
        'or a citizen journalism or non-profit news outlet, such as Global Voices or ProPublica'
    ),
    (
        'Issue Specific Campaign',
        'Issue',
        'A site specifically dedicated to campaigning for or against a single issue.'
    ),
    (
        'News Aggregator',
        'News Agg.',

        -- Single multiline string
        'A site that contains little to no original content and compiles news from other sites, '
        'such as Yahoo News or Google News'
    ),
    (
        'Tech Media',
        'Tech Media',

        -- Single multiline string
        'A site that focuses on technological news and information produced by a news organization, '
        'such as Arstechnica, Techdirt, or Wired.com'
    ),
    (
        'Private Sector',
        'Private Sec.',

        -- Single multiline string
        'A non-news media for-profit actor, including, for instance, trade organizations, industry '
        'sites, and domain registrars'
    ),
    (
        'Government',
        'Government',

        -- Single multiline string
        'A site associated with and run by a government-affiliated entity, such as the DOJ website, '
        'White House blog, or a U.S. Senator official website'
    ),
    (
        'User-Generated Content Platform',
        'User Gen.',

        -- Single multiline string
        'A general communication and networking platform or tool, like Wikipedia, YouTube, Twitter, '
        'and Scribd, or a search engine like Google or speech platform like the Daily Kos'
    );

insert into tags ( tag_sets_id, tag, label, description )
    select ts.tag_sets_id, mtt.name, mtt.name, mtt.description
        from tag_sets ts cross join media_type_tags mtt
        where ts.name = 'media_type';

create table feeds_tags_map (
    feeds_tags_map_id    serial            primary key,
    feeds_id            int                not null references feeds on delete cascade,
    tags_id                int                not null references tags on delete cascade
);

create unique index feeds_tags_map_feed on feeds_tags_map (feeds_id, tags_id);
create index feeds_tags_map_tag on feeds_tags_map (tags_id);

create table media_tags_map (
    media_tags_map_id    serial            primary key,
    media_id            int                not null references media on delete cascade,
    tags_id                int                not null references tags on delete cascade,
    tagged_date         date null default now()
);

create unique index media_tags_map_media on media_tags_map (media_id, tags_id);
create index media_tags_map_tag on media_tags_map (tags_id);

DROP TRIGGER IF EXISTS mtm_last_updated on media_tags_map CASCADE;
CREATE TRIGGER mtm_last_updated BEFORE INSERT OR UPDATE OR DELETE
    ON media_tags_map FOR EACH ROW EXECUTE PROCEDURE update_media_last_updated() ;

create view media_with_media_types as
    select m.*, mtm.tags_id media_type_tags_id, t.label media_type
    from
        media m
        left join (
            tags t
            join tag_sets ts on ( ts.tag_sets_id = t.tag_sets_id and ts.name = 'media_type' )
            join media_tags_map mtm on ( mtm.tags_id = t.tags_id )
        ) on ( m.media_id = mtm.media_id );


create table media_rss_full_text_detection_data (
    media_id            int references media on delete cascade,
    max_similarity      real,
    avg_similarity      double precision,
    min_similarity      real,
    avg_expected_length numeric,
    avg_rss_length      numeric,
    avg_rss_discription numeric,
    count               bigint
);

create index media_rss_full_text_detection_data_media on media_rss_full_text_detection_data (media_id);


CREATE VIEW media_with_collections AS
    SELECT t.tag,
           m.media_id,
           m.url,
           m.name,
           m.moderated,
           m.moderation_notes,
           m.full_text_rss
    FROM media m,
         tags t,
         tag_sets ts,
         media_tags_map mtm
    WHERE ts.name::text = 'collection'::text
      AND ts.tag_sets_id = t.tag_sets_id
      AND mtm.tags_id = t.tags_id
      AND mtm.media_id = m.media_id
    ORDER BY m.media_id;


create table color_sets (
    color_sets_id               serial          primary key,
    color                       varchar( 256 )  not null,
    color_set                   varchar( 256 )  not null,
    id                          varchar( 256 )  not null
);

create unique index color_sets_set_id on color_sets ( color_set, id );

-- prefill colors for partisan_code set so that liberal is blue and conservative is red
insert into color_sets ( color, color_set, id ) values ( 'c10032', 'partisan_code', 'partisan_2012_conservative' );
insert into color_sets ( color, color_set, id ) values ( '00519b', 'partisan_code', 'partisan_2012_liberal' );
insert into color_sets ( color, color_set, id ) values ( '009543', 'partisan_code', 'partisan_2012_libertarian' );

create table stories (
    stories_id                  serial          primary key,
    media_id                    int             not null references media on delete cascade,
    url                         varchar(1024)   not null,
    guid                        varchar(1024)   not null,
    title                       text            not null,
    description                 text            null,
    publish_date                timestamp       not null,
    collect_date                timestamp       not null default now(),
    full_text_rss               boolean         not null default 'f',
    db_row_last_updated                timestamp with time zone,
    language                    varchar(3)      null   -- 2- or 3-character ISO 690 language code; empty if unknown, NULL if unset
);

create index stories_media_id on stories (media_id);
create unique index stories_guid on stories(guid, media_id);
create index stories_url on stories (url);
create index stories_publish_date on stories (publish_date);
create index stories_collect_date on stories (collect_date);
create index stories_md on stories(media_id, date_trunc('day'::text, publish_date));
create index stories_language on stories(language);
create index stories_title_hash on stories( md5( title ) );
create index stories_publish_day on stories( date_trunc( 'day', publish_date ) );

DROP TRIGGER IF EXISTS stories_last_updated_trigger on stories CASCADE;
CREATE TRIGGER stories_last_updated_trigger
    BEFORE INSERT OR UPDATE ON stories
    FOR EACH ROW EXECUTE PROCEDURE last_updated_trigger();

DROP TRIGGER IF EXISTS stories_update_story_sentences_last_updated_trigger on stories CASCADE;
CREATE TRIGGER stories_update_story_sentences_last_updated_trigger
    AFTER INSERT OR UPDATE ON stories
    FOR EACH ROW EXECUTE PROCEDURE update_story_sentences_updated_time_trigger();

create table stories_ap_syndicated (
    stories_ap_syndicated_id    serial primary key,
    stories_id                  int not null references stories on delete cascade,
    ap_syndicated               boolean not null
);

create unique index stories_ap_syndicated_story on stories_ap_syndicated ( stories_id );


--- Superglue (TV) stories metadata -->
CREATE TABLE stories_superglue_metadata (
    stories_superglue_metadata_id   SERIAL    PRIMARY KEY,
    stories_id                      INT       NOT NULL REFERENCES stories ON DELETE CASCADE,
    video_url                       VARCHAR   NOT NULL,
    thumbnail_url                   VARCHAR   NOT NULL,   -- might be an empty string but not NULL
    segment_duration                NUMERIC   NOT NULL
);

CREATE UNIQUE INDEX stories_superglue_metadata_stories_id
    ON stories_superglue_metadata (stories_id);


CREATE TYPE download_state AS ENUM (
    'error',
    'fetching',
    'pending',
    'queued',
    'success',
    'feed_error',
    'extractor_error'
);

CREATE TYPE download_type AS ENUM (
    'Calais',
    'calais',
    'content',
    'feed',
    'spider_blog_home',
    'spider_posting',
    'spider_rss',
    'spider_blog_friends_list',
    'spider_validation_blog_home',
    'spider_validation_rss',
    'archival_only'
);

create table downloads (
    downloads_id        serial          primary key,
    feeds_id            int             null references feeds,
    stories_id          int             null references stories on delete cascade,
    parent              int             null,
    url                 varchar(1024)   not null,
    host                varchar(1024)   not null,
    download_time       timestamp       not null default now(),
    type                download_type   not null,
    state               download_state  not null,
    path                text            null,
    error_message       text            null,
    priority            int             not null,
    sequence            int             not null,
    extracted           boolean         not null default 'f'
);


alter table downloads add constraint downloads_parent_fkey
    foreign key (parent) references downloads on delete set null;
alter table downloads add constraint downloads_path
    check ((state = 'success' and path is not null) or
           (state != 'success'));
alter table downloads add constraint downloads_feed_id_valid
      check (feeds_id is not null);
alter table downloads add constraint downloads_story
    check (((type = 'feed') and stories_id is null) or (stories_id is not null));

-- make the query optimizer get enough stats to use the feeds_id index
alter table downloads alter feeds_id set statistics 1000;

-- Temporary hack so that we don't have to rewrite the entire download to alter the type column

ALTER TABLE downloads
    ADD CONSTRAINT valid_download_type
    CHECK( type NOT IN
      (
      'spider_blog_home',
      'spider_posting',
      'spider_rss',
      'spider_blog_friends_list',
      'spider_validation_blog_home',
      'spider_validation_rss',
      'archival_only'
      )
    );

create index downloads_parent on downloads (parent);
-- create unique index downloads_host_fetching
--     on downloads(host, (case when state='fetching' then 1 else null end));
create index downloads_time on downloads (download_time);

create index downloads_feed_download_time on downloads ( feeds_id, download_time );

-- create index downloads_sequence on downloads (sequence);
create index downloads_story on downloads(stories_id);
CREATE INDEX downloads_state_downloads_id_pending on downloads(state,downloads_id) where state='pending';
create index downloads_extracted on downloads(extracted, state, type)
    where extracted = 'f' and state = 'success' and type = 'content';

CREATE INDEX downloads_stories_to_be_extracted
    ON downloads (stories_id)
    WHERE extracted = false AND state = 'success' AND type = 'content';

CREATE INDEX downloads_extracted_stories on downloads (stories_id) where type='content' and state='success';
CREATE INDEX downloads_state_queued_or_fetching on downloads(state) where state='queued' or state='fetching';
CREATE INDEX downloads_state_fetching ON downloads(state, downloads_id) where state = 'fetching';

CREATE INDEX downloads_in_old_format
    ON downloads USING btree (downloads_id)
    WHERE state = 'success'::download_state
      AND path ~~ 'content/%'::text;

create view downloads_media as select d.*, f.media_id as _media_id from downloads d, feeds f where d.feeds_id = f.feeds_id;

create view downloads_non_media as select d.* from downloads d where d.feeds_id is null;

CREATE OR REPLACE FUNCTION site_from_host(host varchar)
    RETURNS varchar AS
$$
BEGIN
    RETURN regexp_replace(host, E'^(.)*?([^.]+)\\.([^.]+)$' ,E'\\2.\\3');
END;
$$
LANGUAGE 'plpgsql' IMMUTABLE;

CREATE INDEX downloads_sites_pending on downloads ( site_from_host( host ) ) where state='pending';

CREATE UNIQUE INDEX downloads_sites_downloads_id_pending ON downloads ( site_from_host(host), downloads_id ) WHERE (state = 'pending');

-- CREATE INDEX downloads_sites_index_downloads_id on downloads (site_from_host( host ), downloads_id);

CREATE VIEW downloads_sites as select site_from_host( host ) as site, * from downloads_media;


--
-- Raw downloads stored in the database (if the "postgresql" download storage
-- method is enabled)
--
CREATE TABLE raw_downloads (
    raw_downloads_id    SERIAL      PRIMARY KEY,
    object_id           INTEGER     NOT NULL REFERENCES downloads (downloads_id) ON DELETE CASCADE,
    raw_data            BYTEA       NOT NULL
);
CREATE UNIQUE INDEX raw_downloads_object_id ON raw_downloads (object_id);

-- Don't (attempt to) compress BLOBs in "raw_data" because they're going to be
-- compressed already
ALTER TABLE raw_downloads
    ALTER COLUMN raw_data SET STORAGE EXTERNAL;


create table feeds_stories_map
 (
    feeds_stories_map_id    serial  primary key,
    feeds_id                int        not null references feeds on delete cascade,
    stories_id                int        not null references stories on delete cascade
);

create unique index feeds_stories_map_feed on feeds_stories_map (feeds_id, stories_id);
create index feeds_stories_map_story on feeds_stories_map (stories_id);


--
-- Partitioning tools
--

-- Return partition size for every table that is partitioned by "stories_id"
CREATE OR REPLACE FUNCTION stories_partition_chunk_size()
RETURNS BIGINT AS $$
BEGIN
    RETURN 100 * 1000 * 1000;   -- 100m stories in each partition
END; $$
LANGUAGE plpgsql IMMUTABLE;


-- Return partition table name for a given base table name and "stories_id"
CREATE OR REPLACE FUNCTION stories_partition_name(base_table_name TEXT, stories_id INT)
RETURNS TEXT AS $$
DECLARE

    -- Up to 100 partitions, suffixed as "_00", "_01" ..., "_99"
    -- (having more of them is not feasible)
    to_char_format CONSTANT TEXT := '00';

    -- Partition table name (e.g. "stories_tags_map_01")
    table_name TEXT;

    stories_id_chunk_number INT;

BEGIN
    SELECT stories_id / stories_partition_chunk_size() INTO stories_id_chunk_number;

    SELECT base_table_name || '_' || TRIM(leading ' ' FROM TO_CHAR(stories_id_chunk_number, to_char_format))
        INTO table_name;

    RETURN table_name;
END;
$$
LANGUAGE plpgsql IMMUTABLE;


-- Create missing partitions for tables partitioned by "stories_id", returning
-- a list of created partition tables
CREATE OR REPLACE FUNCTION stories_create_partitions(base_table_name TEXT)
RETURNS SETOF TEXT AS
$$
DECLARE
    chunk_size INT;
    max_stories_id INT;
    partition_stories_id INT;

    -- Partition table name (e.g. "stories_tags_map_01")
    target_table_name TEXT;

    -- Partition table owner (e.g. "mediaclouduser")
    target_table_owner TEXT;

    -- "stories_id" chunk lower limit, inclusive (e.g. 30,000,000)
    stories_id_start BIGINT;

    -- stories_id chunk upper limit, exclusive (e.g. 31,000,000)
    stories_id_end BIGINT;
BEGIN

    SELECT stories_partition_chunk_size() INTO chunk_size;

    -- Create +1 partition for future insertions
    SELECT COALESCE(MAX(stories_id), 0) + chunk_size FROM stories INTO max_stories_id;

    FOR partition_stories_id IN 1..max_stories_id BY chunk_size LOOP
        SELECT stories_partition_name( base_table_name, partition_stories_id ) INTO target_table_name;
        IF table_exists(target_table_name) THEN
            RAISE NOTICE 'Partition "%" for story ID % already exists.', target_table_name, partition_stories_id;
        ELSE
            RAISE NOTICE 'Creating partition "%" for story ID %', target_table_name, partition_stories_id;

            SELECT (partition_stories_id / chunk_size) * chunk_size INTO stories_id_start;
            SELECT ((partition_stories_id / chunk_size) + 1) * chunk_size INTO stories_id_end;

            EXECUTE '
                CREATE TABLE ' || target_table_name || ' (

                    PRIMARY KEY (' || base_table_name || '_id),

                    -- Partition by stories_id
                    CONSTRAINT ' || REPLACE(target_table_name, '.', '_') || '_stories_id CHECK (
                        stories_id >= ''' || stories_id_start || '''
                    AND stories_id <  ''' || stories_id_end   || '''),

                    -- Foreign key to stories.stories_id
                    CONSTRAINT ' || REPLACE(target_table_name, '.', '_') || '_stories_id_fkey
                        FOREIGN KEY (stories_id) REFERENCES stories (stories_id) MATCH FULL ON DELETE CASCADE

                ) INHERITS (' || base_table_name || ');
            ';

            -- Update owner
            SELECT u.usename AS owner
            FROM information_schema.tables AS t
                JOIN pg_catalog.pg_class AS c ON t.table_name = c.relname
                JOIN pg_catalog.pg_user AS u ON c.relowner = u.usesysid
            WHERE t.table_name = base_table_name
              AND t.table_schema = 'public'
            INTO target_table_owner;

            EXECUTE 'ALTER TABLE ' || target_table_name || ' OWNER TO ' || target_table_owner || ';';

            -- Add created partition name to the list of returned partition names
            RETURN NEXT target_table_name;

        END IF;
    END LOOP;

    RETURN;

END;
$$
LANGUAGE plpgsql;


--
-- Story -> tag map
--

-- "Master" table (no indexes, no foreign keys as they'll be ineffective)
CREATE TABLE stories_tags_map (

    -- PRIMARY KEY on master table needed for database handler's primary_key_column() method to work
    stories_tags_map_id     BIGSERIAL   PRIMARY KEY NOT NULL,

    stories_id              INT         NOT NULL,
    tags_id                 INT         NOT NULL,
    db_row_last_updated     TIMESTAMP WITH TIME ZONE NOT NULL DEFAULT NOW()
);

CREATE TRIGGER stories_tags_map_last_updated_trigger
    BEFORE INSERT OR UPDATE ON stories_tags_map
    FOR EACH ROW EXECUTE PROCEDURE last_updated_trigger();

CREATE TRIGGER stories_tags_map_update_stories_last_updated_trigger
    AFTER INSERT OR UPDATE OR DELETE ON stories_tags_map
    FOR EACH ROW EXECUTE PROCEDURE update_stories_updated_time_by_stories_id_trigger();


-- Create missing "stories_tags_map" partitions
CREATE OR REPLACE FUNCTION stories_tags_map_create_partitions()
RETURNS VOID AS
$$
DECLARE
    created_partitions TEXT[];
    partition TEXT;
BEGIN

    created_partitions := ARRAY(SELECT stories_create_partitions('stories_tags_map'));

    FOREACH partition IN ARRAY created_partitions LOOP

        RAISE NOTICE 'Altering created partition "%"...', partition;
        
        -- Add extra foreign keys / constraints to the newly created partitions
        EXECUTE '
            ALTER TABLE ' || partition || '

                -- Foreign key to tags.tags_id
                ADD CONSTRAINT ' || REPLACE(partition, '.', '_') || '_tags_id_fkey
                    FOREIGN KEY (tags_id) REFERENCES tags (tags_id) MATCH FULL ON DELETE CASCADE,

                -- Unique duplets
                ADD CONSTRAINT ' || REPLACE(partition, '.', '_') || '_stories_id_tags_id_unique
                    UNIQUE (stories_id, tags_id);
        ';

    END LOOP;

END;
$$
LANGUAGE plpgsql;

-- Create initial "stories_tags_map" partitions for empty database
SELECT stories_tags_map_create_partitions();


-- Upsert row into correct partition
CREATE OR REPLACE FUNCTION stories_tags_map_partition_upsert_trigger()
RETURNS TRIGGER AS $$
DECLARE
    target_table_name TEXT;       -- partition table name (e.g. "stories_tags_map_01")
BEGIN
    SELECT stories_partition_name( 'stories_tags_map', NEW.stories_id ) INTO target_table_name;
    EXECUTE '
        INSERT INTO ' || target_table_name || '
            SELECT $1.*
        ON CONFLICT (stories_id, tags_id) DO NOTHING
        ' USING NEW;
    RETURN NULL;
END;
$$
LANGUAGE plpgsql;

CREATE TRIGGER stories_tags_map_partition_upsert_trigger
    BEFORE INSERT ON stories_tags_map
    FOR EACH ROW EXECUTE PROCEDURE stories_tags_map_partition_upsert_trigger();



CREATE TABLE download_texts (
    download_texts_id integer NOT NULL,
    downloads_id integer NOT NULL,
    download_text text NOT NULL,
    download_text_length int NOT NULL
);

CREATE SEQUENCE download_texts_download_texts_id_seq
    INCREMENT BY 1
    NO MAXVALUE
    NO MINVALUE
    CACHE 1 OWNED BY download_texts.download_texts_id;

CREATE UNIQUE INDEX download_texts_downloads_id_index ON download_texts USING btree (downloads_id);

ALTER TABLE download_texts ALTER COLUMN download_texts_id SET DEFAULT nextval('download_texts_download_texts_id_seq'::regclass);

ALTER TABLE ONLY download_texts
    ADD CONSTRAINT download_texts_pkey PRIMARY KEY (download_texts_id);

ALTER TABLE ONLY download_texts
    ADD CONSTRAINT download_texts_downloads_id_fkey FOREIGN KEY (downloads_id) REFERENCES downloads(downloads_id) ON DELETE CASCADE;

ALTER TABLE download_texts add CONSTRAINT download_text_length_is_correct CHECK (length(download_text)=download_text_length);



--
-- Individual sentences of every story
--

-- Intermediate table for migrating sentences to the partitioned table
create table story_sentences_nonpartitioned (
    story_sentences_nonpartitioned_id   BIGSERIAL       PRIMARY KEY,
    stories_id                          INT             NOT NULL REFERENCES stories (stories_id) ON DELETE CASCADE,
    sentence_number                     INT             NOT NULL,
    sentence                            TEXT            NOT NULL,
    media_id                            INT             NOT NULL REFERENCES media (media_id) ON DELETE CASCADE,
    publish_date                        TIMESTAMP       NOT NULL,
    db_row_last_updated                 TIMESTAMP WITH TIME ZONE,
    language                            VARCHAR(3)      NULL,
    is_dup                              BOOLEAN         NULL
);

CREATE INDEX story_sentences_nonpartitioned_story
    ON story_sentences_nonpartitioned (stories_id, sentence_number);

CREATE INDEX story_sentences_nonpartitioned_db_row_last_updated
    ON story_sentences_nonpartitioned (db_row_last_updated);

CREATE INDEX story_sentences_nonpartitioned_sentence_half_md5
    ON story_sentences_nonpartitioned (half_md5(sentence));

CREATE TRIGGER story_sentences_nonpartitioned_last_updated_trigger
    BEFORE INSERT OR UPDATE ON story_sentences_nonpartitioned
    FOR EACH ROW EXECUTE PROCEDURE last_updated_trigger();


-- "Master" table (no indexes, no foreign keys as they'll be ineffective)
CREATE TABLE story_sentences_partitioned (
    story_sentences_partitioned_id      BIGSERIAL       PRIMARY KEY NOT NULL,
    stories_id                          INT             NOT NULL,
    sentence_number                     INT             NOT NULL,
    sentence                            TEXT            NOT NULL,
    media_id                            INT             NOT NULL,
    publish_date                        TIMESTAMP       NOT NULL,

    -- Time this row was last updated
    db_row_last_updated                 TIMESTAMP WITH TIME ZONE,

    -- 2- or 3-character ISO 690 language code; empty if unknown, NULL if unset
    language                            VARCHAR(3)      NULL,

    -- Set to 'true' for every sentence for which a duplicate sentence was
    -- found in a future story (even though that duplicate sentence wasn't
    -- added to the table)
    --
    -- "We only use is_dup in the topic spidering, but I think it is critical
    -- there. It is there because the first time I tried to run a spider on a
    -- broadly popular topic, it was unusable because of the amount of
    -- irrelevant content. When I dug in, I found that stories were getting
    -- included because of matches on boilerplate content that was getting
    -- duped out of most stories but not the first time it appeared. So I added
    -- the check to remove stories that match on a dup sentence, even if it is
    -- the dup sentence, and things cleaned up."
    is_dup                              BOOLEAN         NULL
);


-- Update db_row_last_updated first, before hitting the partitioned INSERT
-- trigger.
--
-- PostgreSQL runs triggers of the same event in alphabetical order, so this is
-- why this trigger has "00" prefix.
CREATE TRIGGER story_sentences_partitioned_00_last_updated_trigger
    BEFORE INSERT OR UPDATE ON story_sentences_partitioned
    FOR EACH ROW EXECUTE PROCEDURE last_updated_trigger();


-- Note: "INSERT ... RETURNING *" doesn't work with the trigger, please use
-- "story_sentences" view instead
CREATE OR REPLACE FUNCTION story_sentences_partitioned_insert_trigger()
RETURNS TRIGGER AS $$
DECLARE
    target_table_name TEXT;       -- partition table name (e.g. "stories_tags_map_01")
BEGIN
    SELECT stories_partition_name('story_sentences_partitioned', NEW.stories_id ) INTO target_table_name;
    EXECUTE '
        INSERT INTO ' || target_table_name || '
            SELECT $1.*
        ' USING NEW;
    RETURN NULL;
END;
$$
LANGUAGE plpgsql;

CREATE TRIGGER story_sentences_partitioned_01_insert_trigger
    BEFORE INSERT ON story_sentences_partitioned
    FOR EACH ROW EXECUTE PROCEDURE story_sentences_partitioned_insert_trigger();


-- Create missing "story_sentences_partitioned" partitions
CREATE OR REPLACE FUNCTION story_sentences_create_partitions()
RETURNS VOID AS
$$
DECLARE
    created_partitions TEXT[];
    partition TEXT;
BEGIN

    created_partitions := ARRAY(SELECT stories_create_partitions('story_sentences_partitioned'));

    FOREACH partition IN ARRAY created_partitions LOOP

        RAISE NOTICE 'Altering created partition "%"...', partition;
        
        EXECUTE '
            ALTER TABLE ' || partition || '
                ADD CONSTRAINT ' || REPLACE(partition, '.', '_') || '_media_id_fkey
                FOREIGN KEY (media_id) REFERENCES media (media_id) MATCH FULL ON DELETE CASCADE;

            CREATE UNIQUE INDEX ' || partition || '_stories_id_sentence_number
                ON ' || partition || ' (stories_id, sentence_number);

            CREATE INDEX ' || partition || '_db_row_last_updated
                ON ' || partition || ' (db_row_last_updated);

            CREATE INDEX ' || partition || '_sentence_media_week
                ON ' || partition || ' (half_md5(sentence), media_id, week_start_date(publish_date::date));
        ';

    END LOOP;

END;
$$
LANGUAGE plpgsql;

-- Create initial "story_sentences_partitioned" partitions for empty database
SELECT story_sentences_create_partitions();


-- View that joins the non-partitioned and partitioned tables while the data is
-- being migrated
CREATE OR REPLACE VIEW story_sentences AS

    SELECT *
    FROM (
        SELECT
            story_sentences_partitioned_id AS story_sentences_id,
            stories_id,
            sentence_number,
            sentence,
            media_id,
            publish_date,
            db_row_last_updated,
            language,
            is_dup
        FROM story_sentences_partitioned

        UNION ALL

        SELECT
            story_sentences_nonpartitioned_id AS story_sentences_id,
            stories_id,
            sentence_number,
            sentence,
            media_id,
            publish_date,
            db_row_last_updated,
            language,
            is_dup
        FROM story_sentences_nonpartitioned

    ) AS ss;


-- Make RETURNING work with partitioned tables
-- (https://wiki.postgresql.org/wiki/INSERT_RETURNING_vs_Partitioning)
ALTER VIEW story_sentences
    ALTER COLUMN story_sentences_id
    SET DEFAULT nextval(pg_get_serial_sequence('story_sentences_partitioned', 'story_sentences_partitioned_id')) + 1;


-- Trigger that implements INSERT / UPDATE / DELETE behavior on "story_sentences" view
CREATE OR REPLACE FUNCTION story_sentences_view_insert_update_delete() RETURNS trigger AS $$

DECLARE
    target_table_name TEXT;       -- partition table name (e.g. "story_sentences_01")

BEGIN

    IF (TG_OP = 'INSERT') THEN

        -- All new INSERTs go to partitioned table only.
        --
        -- By INSERTing into the master table, we're letting triggers choose
        -- the correct partition and update db_row_last_updated.
        INSERT INTO story_sentences_partitioned SELECT NEW.*;

        RETURN NEW;

    ELSIF (TG_OP = 'UPDATE') THEN

        -- UPDATE on both tables

        UPDATE story_sentences_partitioned
            SET stories_id = NEW.stories_id,
                sentence_number = NEW.sentence_number,
                sentence = NEW.sentence,
                media_id = NEW.media_id,
                publish_date = NEW.publish_date,
                db_row_last_updated = NEW.db_row_last_updated,
                language = NEW.language,
                is_dup = NEW.is_dup
            WHERE stories_id = OLD.stories_id
              AND sentence_number = OLD.sentence_number;

        UPDATE story_sentences_nonpartitioned
            SET stories_id = NEW.stories_id,
                sentence_number = NEW.sentence_number,
                sentence = NEW.sentence,
                media_id = NEW.media_id,
                publish_date = NEW.publish_date,
                db_row_last_updated = NEW.db_row_last_updated,
                language = NEW.language,
                is_dup = NEW.is_dup
            WHERE stories_id = OLD.stories_id
              AND sentence_number = OLD.sentence_number;

        RETURN NEW;

    ELSIF (TG_OP = 'DELETE') THEN

        -- DELETE from both tables

        DELETE FROM story_sentences_partitioned
            WHERE stories_id = OLD.stories_id
              AND sentence_number = OLD.sentence_number;

        DELETE FROM story_sentences_nonpartitioned
            WHERE stories_id = OLD.stories_id
              AND sentence_number = OLD.sentence_number;

        -- Return deleted rows
        RETURN OLD;

    ELSE
        RAISE EXCEPTION 'Unconfigured operation: %', TG_OP;

    END IF;

END;
$$ LANGUAGE plpgsql;

CREATE TRIGGER story_sentences_view_insert_update_delete_trigger
    INSTEAD OF INSERT OR UPDATE OR DELETE ON story_sentences
    FOR EACH ROW EXECUTE PROCEDURE story_sentences_view_insert_update_delete();



-- Copy a chunk of story sentences from a non-partitioned "story_sentences" to a
-- partitioned one:
--
-- * Expects starting and ending stories_id instead of a chunk size in order to
--   avoid index bloat that would happen when copying sentences in sequential
--   chunks
-- * Copies directly to partitions to skip (slow) INSERT triggers on
--   "story_sentences" view
-- * Disables all triggers while copying to skip updating db_row_last_updated
--
-- Returns number of rows that were copied.
--
-- Call this repeatedly to migrate all the data to the partitioned table.
CREATE OR REPLACE FUNCTION copy_chunk_of_nonpartitioned_sentences_to_partitions(start_stories_id INT, end_stories_id INT)
RETURNS INT AS $$

DECLARE
    copied_sentence_count INT;

    -- Partition table names for both stories_id bounds
    start_stories_id_table_name TEXT;
    end_stories_id_table_name TEXT;

BEGIN

    IF NOT (start_stories_id < end_stories_id) THEN
        RAISE EXCEPTION '"end_stories_id" must be bigger than "start_stories_id".';
    END IF;

    SELECT stories_partition_name('story_sentences_partitioned', start_stories_id)
        INTO start_stories_id_table_name;
    IF NOT (table_exists(start_stories_id_table_name)) THEN
        RAISE EXCEPTION
            'Table "%" for "start_stories_id" = % does not exist.',
            start_stories_id_table_name, start_stories_id;
    END IF;

    SELECT stories_partition_name('story_sentences_partitioned', end_stories_id)
        INTO end_stories_id_table_name;
    IF NOT (table_exists(end_stories_id_table_name)) THEN
        RAISE EXCEPTION
            'Table "%" for "end_stories_id" = % does not exist.',
            end_stories_id_table_name, end_stories_id;
    END IF;

    IF NOT (start_stories_id_table_name = end_stories_id_table_name) THEN
        RAISE EXCEPTION
            '"start_stories_id" = % and "end_stories_id" = % must be within the same partition.',
            start_stories_id, end_stories_id;
    END IF;

    -- Kill all autovacuums before proceeding with DDL changes
    PERFORM pid
    FROM pg_stat_activity, LATERAL pg_cancel_backend(pid) f
    WHERE backend_type = 'autovacuum worker'
      AND query ~ 'story_sentences';

    RAISE NOTICE
        'Copying sentences of stories_id BETWEEN % AND % to the partitioned table...',
        start_stories_id, end_stories_id;

    EXECUTE '

        -- Fetch and delete sentences within bounds
        WITH deleted_rows AS (
            DELETE FROM story_sentences_nonpartitioned
            WHERE stories_id BETWEEN ' || start_stories_id || ' AND ' || end_stories_id || '
            RETURNING story_sentences_nonpartitioned.*
        ),

        -- Deduplicate sentences: nonpartitioned table has weird duplicates,
        -- and the new index insists on (stories_id, sentence_number)
        -- uniqueness (which is a logical assumption to make)
        --
        -- Assume that the sentence with the biggest story_sentences_id is the
        -- newest one and so is the one that we want.
        deduplicated_rows AS (
            SELECT DISTINCT ON (stories_id, sentence_number) *
            FROM deleted_rows
            ORDER BY stories_id, sentence_number, story_sentences_nonpartitioned_id DESC
        )

        -- INSERT directly into the partition to circumvent slow insertion
        -- trigger on "story_sentences" view
        INSERT INTO ' || start_stories_id_table_name || ' (
            story_sentences_partitioned_id,
            stories_id,
            sentence_number,
            sentence,
            media_id,
            publish_date,
            db_row_last_updated,
            language,
            is_dup
        )
        SELECT
            story_sentences_nonpartitioned_id,
            stories_id,
            sentence_number,
            sentence,
            media_id,
            publish_date,
            db_row_last_updated,
            language,
            is_dup
        FROM deduplicated_rows;

    ';

    GET DIAGNOSTICS copied_sentence_count = ROW_COUNT;

    RAISE NOTICE
        'Finished copying sentences of stories_id BETWEEN % AND % to the partitioned table, copied % sentences.',
        start_stories_id, end_stories_id, copied_sentence_count;

    RETURN copied_sentence_count;

END;
$$
LANGUAGE plpgsql;


-- update media stats table for new story. create the media / day row if needed.
CREATE OR REPLACE FUNCTION insert_story_media_stats() RETURNS trigger AS $$
BEGIN

    INSERT INTO media_stats ( media_id, num_stories, num_sentences, stat_date )
        SELECT NEW.media_id, 0, 0, date_trunc( 'day', NEW.publish_date )
        WHERE NOT EXISTS (
            SELECT 1
            FROM media_stats
            WHERE media_id = NEW.media_id
              AND stat_date = date_trunc( 'day', NEW.publish_date )
        );

    UPDATE media_stats
    SET num_stories = num_stories + 1
    WHERE media_id = NEW.media_id
      AND stat_date = date_trunc( 'day', NEW.publish_date );

    RETURN NEW;

END;

$$ LANGUAGE plpgsql;


create trigger stories_insert_story_media_stats after insert
    on stories for each row execute procedure insert_story_media_stats();


-- update media stats and story_sentences tables for updated story date
CREATE FUNCTION update_story_media_stats() RETURNS trigger AS $$

DECLARE
    new_date DATE;
    old_date DATE;

BEGIN

    SELECT date_trunc( 'day', NEW.publish_date ) INTO new_date;
    SELECT date_trunc( 'day', OLD.publish_date ) INTO old_date;

    IF ( new_date != old_date ) THEN

        UPDATE media_stats
        SET num_stories = num_stories - 1
        WHERE media_id = NEW.media_id
          AND stat_date = old_date;

        INSERT INTO media_stats ( media_id, num_stories, num_sentences, stat_date )
            SELECT NEW.media_id, 0, 0, date_trunc( 'day', NEW.publish_date )
            WHERE NOT EXISTS (
                SELECT 1
                FROM media_stats
                WHERE media_id = NEW.media_id
                  AND stat_date = date_trunc( 'day', NEW.publish_date )
            );

        UPDATE media_stats
        SET num_stories = num_stories + 1
        WHERE media_id = NEW.media_id
          AND stat_date = new_date;

        UPDATE story_sentences
        SET publish_date = new_date
        WHERE stories_id = OLD.stories_id;

    END IF;

    RETURN NEW;
END;

$$ LANGUAGE plpgsql;


create trigger stories_update_story_media_stats after update
    on stories for each row execute procedure update_story_media_stats();


-- update media stats table for deleted story
CREATE FUNCTION delete_story_media_stats() RETURNS trigger AS $$
BEGIN

    UPDATE media_stats
    SET num_stories = num_stories - 1
    WHERE media_id = OLD.media_id
      AND stat_date = date_trunc( 'day', OLD.publish_date );

    RETURN NEW;

END;
$$ LANGUAGE plpgsql;


create trigger story_delete_story_media_stats after delete
    on stories for each row execute procedure delete_story_media_stats();

create table solr_imports (
    solr_imports_id     serial primary key,
    import_date         timestamp not null,
    full_import         boolean not null default false,
    num_stories         bigint
);

create index solr_imports_date on solr_imports ( import_date );

-- Extra stories to import into Solr, e.g.: for media with updated media.m.db_row_last_updated
create table solr_import_extra_stories (
    stories_id          int not null references stories on delete cascade
);
create index solr_import_extra_stories_story on solr_import_extra_stories ( stories_id );

-- log of all stories import into solr, with the import date
create table solr_imported_stories (
    stories_id          int not null references stories on delete cascade,
    import_date         timestamp not null
);

create index solr_imported_stories_story on solr_imported_stories ( stories_id );
create index solr_imported_stories_day on solr_imported_stories ( date_trunc( 'day', import_date ) );

create type topics_job_queue_type AS ENUM ( 'mc', 'public' );

create table topics (
    topics_id        serial primary key,
    name                    varchar(1024) not null,
    pattern                 text not null,
    solr_seed_query         text not null,
    solr_seed_query_run     boolean not null default false,
    description             text not null,
    media_type_tag_sets_id  int references tag_sets,
    max_iterations          int not null default 15,
    state                   text not null default 'created but not queued',
    message                 text null,
    is_public               boolean not null default false,
    is_logogram             boolean not null default false,
    start_date              date not null,
    end_date                date not null,

    -- this is the id of a crimson hexagon monitor, not an internal database id
    ch_monitor_id           bigint null,

    -- job queue to use for spider and snapshot jobs for this topic
    job_queue               topics_job_queue_type not null,

    -- max stories allowed in the topic
    max_stories             int not null,

    -- id of a twitter topic to use to generate snapshot twitter counts
    twitter_topics_id int null references topics on delete set null,

    -- if false, we should refuse to spider this topic because the use has not confirmed the new story query syntax
    is_story_index_ready     boolean not null default true

);

create unique index topics_name on topics( name );
create unique index topics_media_type_tag_set on topics( media_type_tag_sets_id );

create table topic_dates (
    topic_dates_id    serial primary key,
    topics_id        int not null references topics on delete cascade,
    start_date              date not null,
    end_date                date not null,
    boundary                boolean not null default 'false'
);

create table topics_media_map (
    topics_id       int not null references topics on delete cascade,
    media_id        int not null references media on delete cascade
);

create index topics_media_map_topic on topics_media_map ( topics_id );

create table topics_media_tags_map (
    topics_id       int not null references topics on delete cascade,
    tags_id         int not null references tags on delete cascade
);

create index topics_media_tags_map_topic on topics_media_tags_map ( topics_id );

create table topic_media_codes (
    topics_id        int not null references topics on delete cascade,
    media_id                int not null references media on delete cascade,
    code_type               text,
    code                    text
);

create table topic_merged_stories_map (
    source_stories_id       int not null references stories on delete cascade,
    target_stories_id       int not null references stories on delete cascade
);

create index topic_merged_stories_map_source on topic_merged_stories_map ( source_stories_id );
create index topic_merged_stories_map_story on topic_merged_stories_map ( target_stories_id );

-- track self liks and all links for a given domain within a given topic
create table topic_domains (
    topic_domains_id        serial primary key,
    topics_id               int not null
    domain                  text not null,
    self_links              int not null default 0,
    all_links               int not null default 0
)

create unique index domain_topic_domain on topic_domains (topics_id, md5(domain));


create table topic_stories (
    topic_stories_id          serial primary key,
    topics_id                int not null references topics on delete cascade,
    stories_id                      int not null references stories on delete cascade,
    link_mined                      boolean default 'f',
    iteration                       int default 0,
    link_weight                     real,
    redirect_url                    text,
    valid_foreign_rss_story         boolean default false,
    link_mine_error                 text
);

create unique index topic_stories_sc on topic_stories ( stories_id, topics_id );
create index topic_stories_topic on topic_stories( topics_id );

-- topic links for which the http request failed
create table topic_dead_links (
    topic_dead_links_id   serial primary key,
    topics_id            int not null,
    stories_id                  int,
    url                         text not null
);

-- no foreign key constraints on topics_id and stories_id because
--   we have the combined foreign key constraint pointing to topic_stories
--   below
create table topic_links (
    topic_links_id        serial primary key,
    topics_id            int not null,
    stories_id                  int not null,
    url                         text not null,
    redirect_url                text,
    ref_stories_id              int references stories on delete cascade,
    link_spidered               boolean default 'f'
);

alter table topic_links add constraint topic_links_topic_story_stories_id
    foreign key ( stories_id, topics_id ) references topic_stories ( stories_id, topics_id )
    on delete cascade;

create unique index topic_links_scr on topic_links ( stories_id, topics_id, ref_stories_id );
create index topic_links_topic on topic_links ( topics_id );
create index topic_links_ref_story on topic_links ( ref_stories_id );

CREATE VIEW topic_links_cross_media AS
    SELECT s.stories_id,
           sm.name AS media_name,
           r.stories_id AS ref_stories_id,
           rm.name AS ref_media_name,
           cl.url AS url,
           cs.topics_id,
           cl.topic_links_id
    FROM media sm,
         media rm,
         topic_links cl,
         stories s,
         stories r,
         topic_stories cs
    WHERE cl.ref_stories_id != cl.stories_id
      AND s.stories_id = cl.stories_id
      AND cl.ref_stories_id = r.stories_id
      AND s.media_id != r.media_id
      AND sm.media_id = s.media_id
      AND rm.media_id = r.media_id
      AND cs.stories_id = cl.ref_stories_id
      AND cs.topics_id = cl.topics_id;

create table topic_seed_urls (
    topic_seed_urls_id        serial primary key,
    topics_id                int not null references topics on delete cascade,
    url                             text,
    source                          text,
    stories_id                      int references stories on delete cascade,
    processed                       boolean not null default false,
    assume_match                    boolean not null default false,
    content                         text,
    guid                            text,
    title                           text,
    publish_date                    text
);

create index topic_seed_urls_topic on topic_seed_urls( topics_id );
create index topic_seed_urls_url on topic_seed_urls( url );
create index topic_seed_urls_story on topic_seed_urls ( stories_id );

create table topic_fetch_urls(
    topic_fetch_urls_id         bigserial primary key,
    topics_id                   int not null references topics on delete cascade,
    url                         text not null,
    code                        int,
    fetch_date                  timestamp,
    state                       text not null,
    message                     text,
    stories_id                  int references stories on delete cascade,
    assume_match                boolean not null default false,
    topic_links_id              int references topic_links on delete cascade
);

create index topic_fetch_urls_pending on topic_fetch_urls(topics_id) where state = 'pending';
create index topic_fetch_urls_url on topic_fetch_urls(md5(url));
create index topic_fetch_urls_link on topic_fetch_urls(topic_links_id);

create table topic_ignore_redirects (
    topic_ignore_redirects_id     serial primary key,
    url                                 varchar( 1024 )
);

create index topic_ignore_redirects_url on topic_ignore_redirects ( url );

create type bot_policy_type AS ENUM ( 'all', 'no bots', 'only bots');

create table snapshots (
    snapshots_id            serial primary key,
    topics_id               int not null references topics on delete cascade,
    snapshot_date           timestamp not null,
    start_date              timestamp not null,
    end_date                timestamp not null,
    note                    text,
    state                   text not null default 'queued',
    message                 text null,
    searchable              boolean not null default false,
    bot_policy              bot_policy_type null
);

create index snapshots_topic on snapshots ( topics_id );

create type snap_period_type AS ENUM ( 'overall', 'weekly', 'monthly', 'custom' );

create type focal_technique_type as enum ( 'Boolean Query' );

create table focal_set_definitions (
    focal_set_definitions_id    serial primary key,
    topics_id                   int not null references topics on delete cascade,
    name                        text not null,
    description                 text null,
    focal_technique             focal_technique_type not null
);

create unique index focal_set_definitions_topic_name on focal_set_definitions ( topics_id, name );

create table focus_definitions (
    focus_definitions_id        serial primary key,
    focal_set_definitions_id    int not null references focal_set_definitions on delete cascade,
    name                        text not null,
    description                 text null,
    arguments                   json not null
);

create unique index focus_definition_set_name on focus_definitions ( focal_set_definitions_id, name );

create table focal_sets (
    focal_sets_id               serial primary key,
    snapshots_id                int not null references snapshots,
    name                        text not null,
    description                 text null,
    focal_technique             focal_technique_type not null
);

create unique index focal_set_snapshot on focal_sets ( snapshots_id, name );

create table foci (
    foci_id                     serial primary key,
    focal_sets_id               int not null references focal_sets on delete cascade,
    name                        text not null,
    description                 text null,
    arguments                   json not null
);

create unique index foci_set_name on foci ( focal_sets_id, name );


-- individual timespans within a snapshot
create table timespans (
    timespans_id serial primary key,
    snapshots_id            int not null references snapshots on delete cascade,
    foci_id     int null references foci,
    start_date                      timestamp not null,
    end_date                        timestamp not null,
    period                          snap_period_type not null,
    model_r2_mean                   float,
    model_r2_stddev                 float,
    model_num_media                 int,
    story_count                     int not null,
    story_link_count                int not null,
    medium_count                    int not null,
    medium_link_count               int not null,
    tweet_count                     int not null,

    tags_id                         int references tags -- keep on cascade to avoid accidental deletion
);

create index timespans_snapshot on timespans ( snapshots_id );

create table timespan_files (
    timespan_files_id                   serial primary key,
    timespans_id int not null references timespans on delete cascade,
    file_name                       text,
    file_content                    text
);

create index timespan_files_timespan on timespan_files ( timespans_id );

create table snap_files (
    snap_files_id                     serial primary key,
    snapshots_id            int not null references snapshots on delete cascade,
    file_name                       text,
    file_content                    text
);

create index snap_files_cd on snap_files ( snapshots_id );


-- schema to hold the various snapshot snapshot tables
CREATE SCHEMA snap;


CREATE OR REPLACE LANGUAGE plpgsql;

CREATE EXTENSION IF NOT EXISTS pg_trgm;
CREATE EXTENSION IF NOT EXISTS pgcrypto;
CREATE EXTENSION IF NOT EXISTS citext;


-- create a table for each of these tables to hold a snapshot of stories relevant
-- to a topic for each snapshot for that topic
create table snap.stories (
    snapshots_id        int             not null references snapshots on delete cascade,
    stories_id                  int,
    media_id                    int             not null,
    url                         varchar(1024)   not null,
    guid                        varchar(1024)   not null,
    title                       text            not null,
    publish_date                timestamp       not null,
    collect_date                timestamp       not null,
    full_text_rss               boolean         not null default 'f',
    language                    varchar(3)      null   -- 2- or 3-character ISO 690 language code; empty if unknown, NULL if unset
);
create index stories_id on snap.stories ( snapshots_id, stories_id );

-- stats for various externally dervied statistics about a story.
create table story_statistics (
    story_statistics_id         serial      primary key,
    stories_id                  int         not null references stories on delete cascade,

    facebook_share_count        int         null,
    facebook_comment_count      int         null,
    facebook_api_collect_date   timestamp   null,
    facebook_api_error          text        null
);

create unique index story_statistics_story on story_statistics ( stories_id );


-- stats for deprecated Twitter share counts
create table story_statistics_twitter (
    story_statistics_id         serial      primary key,
    stories_id                  int         not null references stories on delete cascade,

    twitter_url_tweet_count     int         null,
    twitter_api_collect_date    timestamp   null,
    twitter_api_error           text        null
);

create unique index story_statistics_twitter_story on story_statistics_twitter ( stories_id );


create table snap.topic_stories (
    snapshots_id            int not null references snapshots on delete cascade,
    topic_stories_id          int,
    topics_id                int not null,
    stories_id                      int not null,
    link_mined                      boolean,
    iteration                       int,
    link_weight                     real,
    redirect_url                    text,
    valid_foreign_rss_story         boolean
);
create index topic_stories_id on snap.topic_stories ( snapshots_id, stories_id );

create table snap.topic_links_cross_media (
    snapshots_id        int not null references snapshots on delete cascade,
    topic_links_id        int,
    topics_id            int not null,
    stories_id                  int not null,
    url                         text not null,
    ref_stories_id              int
);
create index topic_links_story on snap.topic_links_cross_media ( snapshots_id, stories_id );
create index topic_links_ref on snap.topic_links_cross_media ( snapshots_id, ref_stories_id );

create table snap.topic_media_codes (
    snapshots_id    int not null references snapshots on delete cascade,
    topics_id        int not null,
    media_id                int not null,
    code_type               text,
    code                    text
);
create index topic_media_codes_medium on snap.topic_media_codes ( snapshots_id, media_id );

create table snap.media (
    snapshots_id    int not null references snapshots on delete cascade,
    media_id                int,
    url                     varchar(1024)   not null,
    name                    varchar(128)    not null,
    moderated               boolean         not null,
    moderation_notes        text            null,
    full_text_rss           boolean,
    foreign_rss_links       boolean         not null default( false ),
    dup_media_id            int             null,
    is_not_dup              boolean         null
);
create index media_id on snap.media ( snapshots_id, media_id );

create table snap.media_tags_map (
    snapshots_id    int not null    references snapshots on delete cascade,
    media_tags_map_id       int,
    media_id                int             not null,
    tags_id                 int             not null
);
create index media_tags_map_medium on snap.media_tags_map ( snapshots_id, media_id );
create index media_tags_map_tag on snap.media_tags_map ( snapshots_id, tags_id );

create table snap.stories_tags_map
(
    snapshots_id    int not null    references snapshots on delete cascade,
    stories_tags_map_id     int,
    stories_id              int,
    tags_id                 int
);
create index stories_tags_map_story on snap.stories_tags_map ( snapshots_id, stories_id );
create index stories_tags_map_tag on snap.stories_tags_map ( snapshots_id, tags_id );

create table snap.tags (
    snapshots_id    int not null    references snapshots on delete cascade,
    tags_id                 int,
    tag_sets_id             int,
    tag                     varchar(512),
    label                   text,
    description             text
);
create index tags_id on snap.tags ( snapshots_id, tags_id );

create table snap.tag_sets (
    snapshots_id    int not null    references snapshots on delete cascade,
    tag_sets_id             int,
    name                    varchar(512),
    label                   text,
    description             text
);
create index tag_sets_id on snap.tag_sets ( snapshots_id, tag_sets_id );

-- story -> story links within a timespan
create table snap.story_links (
    timespans_id         int not null
                                            references timespans on delete cascade,
    source_stories_id                       int not null,
    ref_stories_id                          int not null
);

-- TODO: add complex foreign key to check that *_stories_id exist for the snapshot stories snapshot
create index story_links_source on snap.story_links( timespans_id, source_stories_id );
create index story_links_ref on snap.story_links( timespans_id, ref_stories_id );

-- link counts for stories within a timespan
create table snap.story_link_counts (
    timespans_id         int not null
                                            references timespans on delete cascade,
    stories_id                              int not null,
    media_inlink_count                      int not null,
    inlink_count                            int not null,
    outlink_count                           int not null,

    facebook_share_count                    int null,

    simple_tweet_count                      int null,
    normalized_tweet_count                  float null
);

-- TODO: add complex foreign key to check that stories_id exists for the snapshot stories snapshot
create index story_link_counts_ts on snap.story_link_counts ( timespans_id, stories_id );
create index story_link_counts_story on snap.story_link_counts ( stories_id );

-- links counts for media within a timespan
create table snap.medium_link_counts (
    timespans_id int not null
                                    references timespans on delete cascade,
    media_id                        int not null,
    sum_media_inlink_count          int not null,
    media_inlink_count              int not null,
    inlink_count                    int not null,
    outlink_count                   int not null,
    story_count                     int not null,

    facebook_share_count            int null,

    simple_tweet_count              int null,
    normalized_tweet_count          float null
);

-- TODO: add complex foreign key to check that media_id exists for the snapshot media snapshot
create index medium_link_counts_medium on snap.medium_link_counts ( timespans_id, media_id );

create table snap.medium_links (
    timespans_id int not null
                                    references timespans on delete cascade,
    source_media_id                 int not null,
    ref_media_id                    int not null,
    link_count                      int not null
);

-- TODO: add complex foreign key to check that *_media_id exist for the snapshot media snapshot
create index medium_links_source on snap.medium_links( timespans_id, source_media_id );
create index medium_links_ref on snap.medium_links( timespans_id, ref_media_id );

create table snap.daily_date_counts (
    snapshots_id            int not null references snapshots on delete cascade,
    publish_date                    date not null,
    story_count                     int not null,
    tags_id                         int
);

create index daily_date_counts_date on snap.daily_date_counts( snapshots_id, publish_date );
create index daily_date_counts_tag on snap.daily_date_counts( snapshots_id, tags_id );

create table snap.weekly_date_counts (
    snapshots_id            int not null references snapshots on delete cascade,
    publish_date                    date not null,
    story_count                     int not null,
    tags_id                         int
);

create index weekly_date_counts_date on snap.weekly_date_counts( snapshots_id, publish_date );
create index weekly_date_counts_tag on snap.weekly_date_counts( snapshots_id, tags_id );

-- create a mirror of the stories table with the stories for each topic.  this is to make
-- it much faster to query the stories associated with a given topic, rather than querying the
-- contested and bloated stories table.  only inserts and updates on stories are triggered, because
-- deleted cascading stories_id and topics_id fields take care of deletes.
create table snap.live_stories (
    topics_id            int             not null references topics on delete cascade,
    topic_stories_id      int             not null references topic_stories on delete cascade,
    stories_id                  int             not null references stories on delete cascade,
    media_id                    int             not null,
    url                         varchar(1024)   not null,
    guid                        varchar(1024)   not null,
    title                       text            not null,
    description                 text            null,
    publish_date                timestamp       not null,
    collect_date                timestamp       not null,
    full_text_rss               boolean         not null default 'f',
    language                    varchar(3)      null,   -- 2- or 3-character ISO 690 language code; empty if unknown, NULL if unset
    db_row_last_updated         timestamp with time zone null
);

create index live_story_topic on snap.live_stories ( topics_id );
create unique index live_stories_story on snap.live_stories ( topics_id, stories_id );
create index live_stories_story_solo on snap.live_stories ( stories_id );
create index live_stories_topic_story on snap.live_stories ( topic_stories_id );


create function insert_live_story() returns trigger as $insert_live_story$
    begin

        insert into snap.live_stories
            ( topics_id, topic_stories_id, stories_id, media_id, url, guid, title, description,
                publish_date, collect_date, full_text_rss, language,
                db_row_last_updated )
            select NEW.topics_id, NEW.topic_stories_id, NEW.stories_id, s.media_id, s.url, s.guid,
                    s.title, s.description, s.publish_date, s.collect_date, s.full_text_rss, s.language,
                    s.db_row_last_updated
                from topic_stories cs
                    join stories s on ( cs.stories_id = s.stories_id )
                where
                    cs.stories_id = NEW.stories_id and
                    cs.topics_id = NEW.topics_id;

        return NEW;
    END;
$insert_live_story$ LANGUAGE plpgsql;

create trigger topic_stories_insert_live_story after insert on topic_stories
    for each row execute procedure insert_live_story();

create or replace function update_live_story() returns trigger as $update_live_story$
    begin

        update snap.live_stories set
                media_id = NEW.media_id,
                url = NEW.url,
                guid = NEW.guid,
                title = NEW.title,
                description = NEW.description,
                publish_date = NEW.publish_date,
                collect_date = NEW.collect_date,
                full_text_rss = NEW.full_text_rss,
                language = NEW.language,
                db_row_last_updated = NEW.db_row_last_updated
            where
                stories_id = NEW.stories_id;

        return NEW;
    END;
$update_live_story$ LANGUAGE plpgsql;

create trigger stories_update_live_story after update on stories
    for each row execute procedure update_live_story();


--
-- Snapshot word2vec models
--
CREATE TABLE snap.word2vec_models (
    word2vec_models_id  SERIAL      PRIMARY KEY,
    object_id           INTEGER     NOT NULL REFERENCES snapshots (snapshots_id) ON DELETE CASCADE,
    creation_date       TIMESTAMP   NOT NULL DEFAULT NOW()
);

-- We'll need to find the latest word2vec model
CREATE INDEX snap_word2vec_models_object_id_creation_date ON snap.word2vec_models (object_id, creation_date);

CREATE TABLE snap.word2vec_models_data (
    word2vec_models_data_id SERIAL      PRIMARY KEY,
    object_id               INTEGER     NOT NULL
                                            REFERENCES snap.word2vec_models (word2vec_models_id)
                                            ON DELETE CASCADE,
    raw_data                BYTEA       NOT NULL
);
CREATE UNIQUE INDEX snap_word2vec_models_data_object_id ON snap.word2vec_models_data (object_id);

-- Don't (attempt to) compress BLOBs in "raw_data" because they're going to be
-- compressed already
ALTER TABLE snap.word2vec_models_data
    ALTER COLUMN raw_data SET STORAGE EXTERNAL;


create table processed_stories (
    processed_stories_id        bigserial          primary key,
    stories_id                  int             not null references stories on delete cascade
);

create index processed_stories_story on processed_stories ( stories_id );

CREATE TRIGGER processed_stories_update_stories_last_updated_trigger
    AFTER INSERT OR UPDATE OR DELETE ON processed_stories
    FOR EACH ROW EXECUTE PROCEDURE update_stories_updated_time_by_stories_id_trigger();

-- list of stories that have been scraped and the source
create table scraped_stories (
    scraped_stories_id      serial primary key,
    stories_id              int not null references stories on delete cascade,
    import_module           text not null
);

create index scraped_stories_story on scraped_stories ( stories_id );

-- dates on which feeds have been scraped with MediaWords::ImportStories and the module used for scraping
create table scraped_feeds (
    feed_scrapes_id         serial primary key,
    feeds_id                int not null references feeds on delete cascade,
    scrape_date             timestamp not null default now(),
    import_module           text not null
);

create index scraped_feeds_feed on scraped_feeds ( feeds_id );

create view feedly_unscraped_feeds as
    select f.*
        from feeds f
            left join scraped_feeds sf on
                ( f.feeds_id = sf.feeds_id and sf.import_module = 'MediaWords::ImportStories::Feedly' )
        where
            f.feed_type = 'syndicated' and
            f.feed_status = 'active' and
            sf.feeds_id is null;


create table topic_query_story_searches_imported_stories_map (
    topics_id            int not null references topics on delete cascade,
    stories_id                  int not null references stories on delete cascade
);

create index cqssism_c on topic_query_story_searches_imported_stories_map ( topics_id );
create index cqssism_s on topic_query_story_searches_imported_stories_map ( stories_id );


CREATE VIEW stories_collected_in_past_day AS
    SELECT *
    FROM stories
    WHERE collect_date > now() - interval '1 day';


CREATE VIEW downloads_to_be_extracted as select * from downloads where extracted = 'f' and state = 'success' and type = 'content';

CREATE VIEW downloads_in_past_day as select * from downloads where download_time > now() - interval '1 day';
CREATE VIEW downloads_with_error_in_past_day as select * from downloads_in_past_day where state = 'error';

CREATE VIEW daily_stats AS
    SELECT *
    FROM (
            SELECT COUNT(*) AS daily_downloads
            FROM downloads_in_past_day
         ) AS dd,
         (
            SELECT COUNT(*) AS daily_stories
            FROM stories_collected_in_past_day
         ) AS ds,
         (
            SELECT COUNT(*) AS downloads_to_be_extracted
            FROM downloads_to_be_extracted
         ) AS dex,
         (
            SELECT COUNT(*) AS download_errors
            FROM downloads_with_error_in_past_day
         ) AS er,
         (
            SELECT COALESCE( SUM( num_stories ), 0  ) AS solr_stories
            FROM solr_imports WHERE import_date > now() - interval '1 day'
         ) AS si;


--
-- Authentication
--

-- List of users
CREATE TABLE auth_users (
    auth_users_id   SERIAL  PRIMARY KEY,

    -- Emails are case-insensitive
    email           CITEXT  UNIQUE NOT NULL,

    -- Salted hash of a password
    password_hash   TEXT    NOT NULL CONSTRAINT password_hash_sha256 CHECK(LENGTH(password_hash) = 137),

    full_name       TEXT    NOT NULL,
    notes           TEXT    NULL,

    active          BOOLEAN NOT NULL DEFAULT true,

    -- Salted hash of a password reset token (with Crypt::SaltedHash, algorithm => 'SHA-256',
    -- salt_len=>64) or NULL
    password_reset_token_hash TEXT  UNIQUE NULL
        CONSTRAINT password_reset_token_hash_sha256
            CHECK(LENGTH(password_reset_token_hash) = 137 OR password_reset_token_hash IS NULL),

    -- Timestamp of the last unsuccessful attempt to log in; used for delaying successive
    -- attempts in order to prevent brute-force attacks
    last_unsuccessful_login_attempt     TIMESTAMP NOT NULL DEFAULT TIMESTAMP 'epoch',

    created_date                        timestamp not null default now(),

    max_topic_stories                   int not null default 100000
);


-- Used by daily stats script
CREATE INDEX auth_users_created_day ON auth_users (date_trunc('day', created_date));


-- Generate random API key
CREATE FUNCTION generate_api_key() RETURNS VARCHAR(64) LANGUAGE plpgsql AS $$
DECLARE
    api_key VARCHAR(64);
BEGIN
    -- pgcrypto's functions are being referred with public schema prefix to make pg_upgrade work
    SELECT encode(public.digest(public.gen_random_bytes(256), 'sha256'), 'hex') INTO api_key;
    RETURN api_key;
END;
$$;


CREATE TABLE auth_user_api_keys (
    auth_user_api_keys_id SERIAL      PRIMARY KEY,
    auth_users_id         INT         NOT NULL REFERENCES auth_users ON DELETE CASCADE,

    -- API key
    -- (must be 64 bytes in order to prevent someone from resetting it to empty string somehow)
    api_key               VARCHAR(64) UNIQUE NOT NULL
                                          DEFAULT generate_api_key()
                                          CONSTRAINT api_key_64_characters
                                          CHECK( length( api_key ) = 64 ),

    -- If set, API key is limited to only this IP address
    ip_address            INET        NULL
);

CREATE UNIQUE INDEX auth_user_api_keys_api_key_ip_address
    ON auth_user_api_keys (api_key, ip_address);


-- Autogenerate non-IP limited API key
CREATE OR REPLACE FUNCTION auth_user_api_keys_add_non_ip_limited_api_key() RETURNS trigger AS
$$
BEGIN

    INSERT INTO auth_user_api_keys (auth_users_id, api_key, ip_address)
    VALUES (
        NEW.auth_users_id,
        DEFAULT,  -- Autogenerated API key
        NULL      -- Not limited by IP address
    );
    RETURN NULL;

END;
$$
LANGUAGE 'plpgsql';

CREATE TRIGGER auth_user_api_keys_add_non_ip_limited_api_key
    AFTER INSERT ON auth_users
    FOR EACH ROW EXECUTE PROCEDURE auth_user_api_keys_add_non_ip_limited_api_key();


-- List of roles the users can perform
CREATE TABLE auth_roles (
    auth_roles_id   SERIAL  PRIMARY KEY,
    role            TEXT    UNIQUE NOT NULL CONSTRAINT role_name_can_not_contain_spaces CHECK(role NOT LIKE '% %'),
    description     TEXT    NOT NULL
);

-- Map of user IDs and roles that are allowed to each of the user
CREATE TABLE auth_users_roles_map (
    auth_users_roles_map_id SERIAL      PRIMARY KEY,
    auth_users_id           INTEGER     NOT NULL REFERENCES auth_users(auth_users_id)
                                        ON DELETE CASCADE ON UPDATE CASCADE DEFERRABLE,
    auth_roles_id           INTEGER     NOT NULL REFERENCES auth_roles(auth_roles_id)
                                        ON DELETE CASCADE ON UPDATE CASCADE DEFERRABLE,
    CONSTRAINT no_duplicate_entries UNIQUE (auth_users_id, auth_roles_id)
);
CREATE INDEX auth_users_roles_map_auth_users_id_auth_roles_id
    ON auth_users_roles_map (auth_users_id, auth_roles_id);

-- Authentication roles (keep in sync with MediaWords::DBI::Auth::Roles)
INSERT INTO auth_roles (role, description) VALUES
    ('admin', 'Do everything, including editing users.'),
    ('admin-readonly', 'Read access to admin interface.'),
    ('media-edit', 'Add / edit media; includes feeds.'),
    ('stories-edit', 'Add / edit stories.'),
    ('tm', 'Topic mapper; includes media and story editing'),
    ('tm-readonly', 'Topic mapper; excludes media and story editing'),
    ('stories-api', 'Access to the stories api'),
    ('search', 'Access to the /search pages');


--
-- User request daily counts
--
CREATE TABLE auth_user_request_daily_counts (

    auth_user_request_daily_counts_id  SERIAL  PRIMARY KEY,

    -- User's email (does *not* reference auth_users.email because the user
    -- might be deleted)
    email                   CITEXT  NOT NULL,

    -- Day (request timestamp, date_truncated to a day)
    day                     DATE    NOT NULL,

    -- Number of requests
    requests_count          INTEGER NOT NULL,

    -- Number of requested items
    requested_items_count   INTEGER NOT NULL

);

-- Single index to enforce upsert uniqueness
CREATE UNIQUE INDEX auth_user_request_daily_counts_email_day ON auth_user_request_daily_counts (email, day);


-- User limits for logged + throttled controller actions
CREATE TABLE auth_user_limits (

    auth_user_limits_id             SERIAL      NOT NULL,

    auth_users_id                   INTEGER     NOT NULL UNIQUE REFERENCES auth_users(auth_users_id)
                                                ON DELETE CASCADE ON UPDATE CASCADE DEFERRABLE,

    -- Request limit (0 or belonging to 'admin' / 'admin-readonly' group = no
    -- limit)
    weekly_requests_limit           INTEGER     NOT NULL DEFAULT 10000,

    -- Requested items (stories) limit (0 or belonging to 'admin' /
    -- 'admin-readonly' group = no limit)
    weekly_requested_items_limit    INTEGER     NOT NULL DEFAULT 100000

);

CREATE UNIQUE INDEX auth_user_limits_auth_users_id ON auth_user_limits (auth_users_id);

-- Set the default limits for newly created users
CREATE OR REPLACE FUNCTION auth_users_set_default_limits() RETURNS trigger AS
$$
BEGIN

    INSERT INTO auth_user_limits (auth_users_id) VALUES (NEW.auth_users_id);
    RETURN NULL;

END;
$$
LANGUAGE 'plpgsql';

CREATE TRIGGER auth_users_set_default_limits
    AFTER INSERT ON auth_users
    FOR EACH ROW EXECUTE PROCEDURE auth_users_set_default_limits();


-- Add helper function to find out weekly request / request items usage for a user
CREATE OR REPLACE FUNCTION auth_user_limits_weekly_usage(user_email CITEXT)
RETURNS TABLE(email CITEXT, weekly_requests_sum BIGINT, weekly_requested_items_sum BIGINT) AS
$$

    SELECT auth_users.email,
           COALESCE(SUM(auth_user_request_daily_counts.requests_count), 0) AS weekly_requests_sum,
           COALESCE(SUM(auth_user_request_daily_counts.requested_items_count), 0) AS weekly_requested_items_sum
    FROM auth_users
        LEFT JOIN auth_user_request_daily_counts
            ON auth_users.email = auth_user_request_daily_counts.email
            AND auth_user_request_daily_counts.day > DATE_TRUNC('day', NOW())::date - INTERVAL '1 week'
    WHERE auth_users.email = $1
    GROUP BY auth_users.email;

$$
LANGUAGE SQL;

CREATE TABLE auth_users_tag_sets_permissions (
    auth_users_tag_sets_permissions_id SERIAL  PRIMARY KEY,
    auth_users_id                      integer references auth_users not null,
    tag_sets_id                        integer references tag_sets not null,
    apply_tags                         boolean NOT NULL,
    create_tags                        boolean NOT NULL,
    edit_tag_set_descriptors           boolean NOT NULL,
    edit_tag_descriptors               boolean NOT NULL
);

CREATE UNIQUE INDEX auth_users_tag_sets_permissions_auth_user_tag_set on  auth_users_tag_sets_permissions( auth_users_id , tag_sets_id );
CREATE INDEX auth_users_tag_sets_permissions_auth_user         on  auth_users_tag_sets_permissions( auth_users_id );
CREATE INDEX auth_users_tag_sets_permissions_tag_sets          on  auth_users_tag_sets_permissions( tag_sets_id );


-- Users to subscribe to groups.io mailing list
CREATE TABLE auth_users_subscribe_to_newsletter (
    auth_users_subscribe_to_newsletter_id SERIAL  PRIMARY KEY,
    auth_users_id                         INTEGER NOT NULL REFERENCES auth_users (auth_users_id) ON DELETE CASCADE
);


--
-- Activity log
--

CREATE TABLE activities (
    activities_id       SERIAL          PRIMARY KEY,

    -- Activity's name (e.g. "media_edit", "story_edit", etc.)
    name                VARCHAR(255)    NOT NULL
                                        CONSTRAINT activities_name_can_not_contain_spaces CHECK(name NOT LIKE '% %'),

    -- When did the activity happen
    creation_date       TIMESTAMP       NOT NULL DEFAULT LOCALTIMESTAMP,

    -- User that executed the activity, either:
    --     * user's email from "auth_users.email" (e.g. "lvaliukas@cyber.law.harvard.edu", or
    --     * username that initiated the action (e.g. "system:lvaliukas")
    -- (store user's email instead of ID in case the user gets deleted)
    user_identifier     CITEXT          NOT NULL,

    -- Indexed ID of the object that was modified in some way by the activity
    -- (e.g. media's ID "media_edit" or story's ID in "story_edit")
    object_id           BIGINT          NULL,

    -- User-provided reason explaining why the activity was made
    reason              TEXT            NULL,

    -- Other free-form data describing the action in the JSON format
    -- (e.g.: '{ "field": "name", "old_value": "Foo.", "new_value": "Bar." }')
    -- FIXME: has potential to use 'JSON' type instead of 'TEXT' in
    -- PostgreSQL 9.2+
    description_json    TEXT            NOT NULL DEFAULT '{ }'

);

CREATE INDEX activities_name ON activities (name);
CREATE INDEX activities_creation_date ON activities (creation_date);
CREATE INDEX activities_user_identifier ON activities (user_identifier);
CREATE INDEX activities_object_id ON activities (object_id);


CREATE OR REPLACE FUNCTION story_is_english_and_has_sentences(param_stories_id INT)
RETURNS boolean AS $$
DECLARE
    story record;
BEGIN

    SELECT stories_id, media_id, language INTO story from stories where stories_id = param_stories_id;

    IF NOT ( story.language = 'en' or story.language is null ) THEN
        RETURN FALSE;

    ELSEIF NOT EXISTS ( SELECT 1 FROM story_sentences WHERE stories_id = param_stories_id ) THEN
        RETURN FALSE;

    END IF;

    RETURN TRUE;

END;
$$
LANGUAGE 'plpgsql';


-- Helper to find corrupted sequences (the ones in which the primary key's sequence value > MAX(primary_key))
CREATE OR REPLACE FUNCTION find_corrupted_sequences()
RETURNS TABLE(tablename VARCHAR, maxid BIGINT, sequenceval BIGINT)
AS $BODY$
DECLARE
    r RECORD;
BEGIN

    SET client_min_messages TO WARNING;
    DROP TABLE IF EXISTS temp_corrupted_sequences;
    CREATE TEMPORARY TABLE temp_corrupted_sequences (
        tablename VARCHAR NOT NULL UNIQUE,
        maxid BIGINT,
        sequenceval BIGINT
    ) ON COMMIT DROP;
    SET client_min_messages TO NOTICE;

    FOR r IN (

        -- Get all tables, their primary keys and serial sequence names
        SELECT t.relname AS tablename,
               primarykey AS idcolumn,
               pg_get_serial_sequence(t.relname, primarykey) AS serialsequence
        FROM pg_constraint AS c
            JOIN pg_class AS t ON c.conrelid = t.oid
            JOIN pg_namespace nsp ON nsp.oid = t.relnamespace
            JOIN (
                SELECT a.attname AS primarykey,
                       i.indrelid
                FROM pg_index AS i
                    JOIN pg_attribute AS a
                        ON a.attrelid = i.indrelid AND a.attnum = ANY(i.indkey)
                WHERE i.indisprimary
            ) AS pkey ON pkey.indrelid = t.relname::regclass
        WHERE conname LIKE '%_pkey'
          AND nsp.nspname = CURRENT_SCHEMA()
          AND t.relname NOT IN (
            'story_similarities_100_short',
            'url_discovery_counts'
          )
        ORDER BY t.relname

    )
    LOOP

        -- Filter out the tables that have their max ID bigger than the last
        -- sequence value
        EXECUTE '
            INSERT INTO temp_corrupted_sequences
                SELECT tablename,
                       maxid,
                       sequenceval
                FROM (
                    SELECT ''' || r.tablename || ''' AS tablename,
                           MAX(' || r.idcolumn || ') AS maxid,
                           ( SELECT last_value FROM ' || r.serialsequence || ') AS sequenceval
                    FROM ' || r.tablename || '
                ) AS id_and_sequence
                WHERE maxid > sequenceval
        ';

    END LOOP;

    RETURN QUERY SELECT * FROM temp_corrupted_sequences ORDER BY tablename;

END
$BODY$
LANGUAGE 'plpgsql';


-- Copy of "feeds" table from yesterday; used for generating reports for rescraping efforts
CREATE TABLE feeds_from_yesterday (
    feeds_id            INT                 NOT NULL,
    media_id            INT                 NOT NULL,
    name                VARCHAR(512)        NOT NULL,
    url                 VARCHAR(1024)       NOT NULL,
    feed_type           feed_feed_type      NOT NULL,
    feed_status         feed_feed_status    NOT NULL
);

CREATE INDEX feeds_from_yesterday_feeds_id ON feeds_from_yesterday(feeds_id);
CREATE INDEX feeds_from_yesterday_media_id ON feeds_from_yesterday(media_id);
CREATE INDEX feeds_from_yesterday_name ON feeds_from_yesterday(name);
CREATE UNIQUE INDEX feeds_from_yesterday_url ON feeds_from_yesterday(url, media_id);

--
-- Update "feeds_from_yesterday" with a new set of feeds
--
CREATE OR REPLACE FUNCTION update_feeds_from_yesterday() RETURNS VOID AS $$
BEGIN

    DELETE FROM feeds_from_yesterday;
    INSERT INTO feeds_from_yesterday (feeds_id, media_id, name, url, feed_type, feed_status)
        SELECT feeds_id, media_id, name, url, feed_type, feed_status
        FROM feeds;

END;
$$
LANGUAGE 'plpgsql';

--
-- Print out a diff between "feeds" and "feeds_from_yesterday"
--
CREATE OR REPLACE FUNCTION rescraping_changes() RETURNS VOID AS
$$
DECLARE
    r_count RECORD;
    r_media RECORD;
    r_feed RECORD;
BEGIN

    -- Check if media exists
    IF NOT EXISTS (
        SELECT 1
        FROM feeds_from_yesterday
    ) THEN
        RAISE EXCEPTION '"feeds_from_yesterday" table is empty.';
    END IF;

    -- Fill temp. tables with changes to print out later
    CREATE TEMPORARY TABLE rescraping_changes_media ON COMMIT DROP AS
        SELECT *
        FROM media
        WHERE media_id IN (
            SELECT DISTINCT media_id
            FROM (
                -- Don't compare "name" because it's insignificant
                (
                    SELECT feeds_id, media_id, feed_type, feed_status, url FROM feeds_from_yesterday
                    EXCEPT
                    SELECT feeds_id, media_id, feed_type, feed_status, url FROM feeds
                ) UNION ALL (
                    SELECT feeds_id, media_id, feed_type, feed_status, url FROM feeds
                    EXCEPT
                    SELECT feeds_id, media_id, feed_type, feed_status, url FROM feeds_from_yesterday
                )
            ) AS modified_feeds
        );

    CREATE TEMPORARY TABLE rescraping_changes_feeds_added ON COMMIT DROP AS
        SELECT *
        FROM feeds
        WHERE media_id IN (
            SELECT media_id
            FROM rescraping_changes_media
          )
          AND feeds_id NOT IN (
            SELECT feeds_id
            FROM feeds_from_yesterday
        );

    CREATE TEMPORARY TABLE rescraping_changes_feeds_deleted ON COMMIT DROP AS
        SELECT *
        FROM feeds_from_yesterday
        WHERE media_id IN (
            SELECT media_id
            FROM rescraping_changes_media
          )
          AND feeds_id NOT IN (
            SELECT feeds_id
            FROM feeds
        );

    CREATE TEMPORARY TABLE rescraping_changes_feeds_modified ON COMMIT DROP AS
        SELECT feeds_before.media_id,
               feeds_before.feeds_id,

               feeds_before.name AS before_name,
               feeds_before.url AS before_url,
               feeds_before.feed_type AS before_feed_type,
               feeds_before.feed_status AS before_feed_status,

               feeds_after.name AS after_name,
               feeds_after.url AS after_url,
               feeds_after.feed_type AS after_feed_type,
               feeds_after.feed_status AS after_feed_status

        FROM feeds_from_yesterday AS feeds_before
            INNER JOIN feeds AS feeds_after ON (
                feeds_before.feeds_id = feeds_after.feeds_id
                AND (
                    -- Don't compare "name" because it's insignificant
                    feeds_before.url != feeds_after.url
                 OR feeds_before.feed_type != feeds_after.feed_type
                 OR feeds_before.feed_status != feeds_after.feed_status
                )
            )

        WHERE feeds_before.media_id IN (
            SELECT media_id
            FROM rescraping_changes_media
        );

    -- Print out changes
    RAISE NOTICE 'Changes between "feeds" and "feeds_from_yesterday":';
    RAISE NOTICE '';

    SELECT COUNT(1) AS media_count INTO r_count FROM rescraping_changes_media;
    RAISE NOTICE '* Modified media: %', r_count.media_count;
    SELECT COUNT(1) AS feeds_added_count INTO r_count FROM rescraping_changes_feeds_added;
    RAISE NOTICE '* Added feeds: %', r_count.feeds_added_count;
    SELECT COUNT(1) AS feeds_deleted_count INTO r_count FROM rescraping_changes_feeds_deleted;
    RAISE NOTICE '* Deleted feeds: %', r_count.feeds_deleted_count;
    SELECT COUNT(1) AS feeds_modified_count INTO r_count FROM rescraping_changes_feeds_modified;
    RAISE NOTICE '* Modified feeds: %', r_count.feeds_modified_count;
    RAISE NOTICE '';

    FOR r_media IN
        SELECT *,

        -- Prioritize US MSM media
        EXISTS (
            SELECT 1
            FROM tags AS tags
                INNER JOIN media_tags_map
                    ON tags.tags_id = media_tags_map.tags_id
                INNER JOIN tag_sets
                    ON tags.tag_sets_id = tag_sets.tag_sets_id
            WHERE media_tags_map.media_id = rescraping_changes_media.media_id
              AND tag_sets.name = 'collection'
              AND tags.tag = 'ap_english_us_top25_20100110'
        ) AS belongs_to_us_msm,

        -- Prioritize media with "show_on_media"
        EXISTS (
            SELECT 1
            FROM tags AS tags
                INNER JOIN media_tags_map
                    ON tags.tags_id = media_tags_map.tags_id
                INNER JOIN tag_sets
                    ON tags.tag_sets_id = tag_sets.tag_sets_id
            WHERE media_tags_map.media_id = rescraping_changes_media.media_id
              AND (
                tag_sets.show_on_media
                OR tags.show_on_media
              )
        ) AS show_on_media

        FROM rescraping_changes_media

        ORDER BY belongs_to_us_msm DESC,
                 show_on_media DESC,
                 media_id
    LOOP
        RAISE NOTICE 'MODIFIED media: media_id=%, name="%", url="%"',
            r_media.media_id,
            r_media.name,
            r_media.url;

        FOR r_feed IN
            SELECT *
            FROM rescraping_changes_feeds_added
            WHERE media_id = r_media.media_id
            ORDER BY feeds_id
        LOOP
            RAISE NOTICE '    ADDED feed: feeds_id=%, feed_type=%, feed_status=%, name="%", url="%"',
                r_feed.feeds_id,
                r_feed.feed_type,
                r_feed.feed_status,
                r_feed.name,
                r_feed.url;
        END LOOP;

        -- Feeds shouldn't get deleted but we're checking anyways
        FOR r_feed IN
            SELECT *
            FROM rescraping_changes_feeds_deleted
            WHERE media_id = r_media.media_id
            ORDER BY feeds_id
        LOOP
            RAISE NOTICE '    DELETED feed: feeds_id=%, feed_type=%, feed_status=%, name="%", url="%"',
                r_feed.feeds_id,
                r_feed.feed_type,
                r_feed.feed_status,
                r_feed.name,
                r_feed.url;
        END LOOP;

        FOR r_feed IN
            SELECT *
            FROM rescraping_changes_feeds_modified
            WHERE media_id = r_media.media_id
            ORDER BY feeds_id
        LOOP
            RAISE NOTICE '    MODIFIED feed: feeds_id=%', r_feed.feeds_id;
            RAISE NOTICE '        BEFORE: feed_type=%, feed_status=%, name="%", url="%"',
                r_feed.before_feed_type,
                r_feed.before_feed_status,
                r_feed.before_name,
                r_feed.before_url;
            RAISE NOTICE '        AFTER:  feed_type=%, feed_status=%, name="%", url="%"',
                r_feed.after_feed_type,
                r_feed.after_feed_status,
                r_feed.after_name,
                r_feed.after_url;
        END LOOP;

        RAISE NOTICE '';

    END LOOP;

END;
$$
LANGUAGE 'plpgsql';


-- implements link_id as documented in the topics api spec
create table api_links (
    api_links_id        bigserial primary key,
    path                text not null,
    params_json         text not null,
    next_link_id        bigint null references api_links on delete set null deferrable,
    previous_link_id    bigint null references api_links on delete set null deferrable
);

create unique index api_links_params on api_links ( path, md5( params_json ) );

-- Create missing partitions for partitioned tables
CREATE OR REPLACE FUNCTION create_missing_partitions()
RETURNS VOID AS
$$
BEGIN

    RAISE NOTICE 'Creating partitions in "stories_tags_map" table...';
    PERFORM stories_tags_map_create_partitions();

    RAISE NOTICE 'Creating partitions in "story_sentences_partitioned" table...';
    PERFORM story_sentences_create_partitions();


END;
$$
LANGUAGE plpgsql;

create view controversies as select topics_id controversies_id, * from topics;
create view controversy_dumps as
    select snapshots_id controversy_dumps_id, topics_id controversies_id, snapshot_date dump_date, * from snapshots;
create view controversy_dump_time_slices as
    select timespans_id controversy_dump_time_slices_id, snapshots_id controversy_dumps_id, foci_id controversy_query_slices_id, *
        from timespans;

-- cached extractor results for extraction jobs with use_cache set to true
create table cached_extractor_results(
    cached_extractor_results_id         bigserial primary key,
    extracted_html                      text,
    extracted_text                      text,
    downloads_id                        bigint not null
);

-- it's better to have a few duplicates than deal with locking issues, so we don't try to make this unique
create index cached_extractor_results_downloads_id on cached_extractor_results( downloads_id );

-- keep track of performance of the topic spider
create table topic_spider_metrics (
    topic_spider_metrics_id         serial primary key,
    topics_id                       int references topics on delete cascade,
    iteration                       int not null,
    links_processed                 int not null,
    elapsed_time                    int not null,
    processed_date                  timestamp not null default now()
);

create index topic_spider_metrics_topic on topic_spider_metrics( topics_id );
create index topic_spider_metrics_dat on topic_spider_metrics( processed_date );

create type topic_permission AS ENUM ( 'read', 'write', 'admin' );

-- per user permissions for topics
create table topic_permissions (
    topic_permissions_id    serial primary key,
    topics_id               int not null references topics on delete cascade,
    auth_users_id           int not null references auth_users on delete cascade,
    permission              topic_permission not null
);

create index topic_permissions_topic on topic_permissions( topics_id );
create unique index topic_permissions_user on topic_permissions( auth_users_id, topics_id );

-- topics table with auth_users_id and user_permission fields that indicate the permission level for
-- the user for the topic.  permissions in decreasing order are admin, write, read, none.  users with
-- the admin role have admin permission for every topic. users with admin-readonly role have at least
-- read access to every topic.  all users have read access to every is_public topic.  otherwise, the
-- topic_permissions tableis used, with 'none' for no topic_permission.
create or replace view topics_with_user_permission as
    with admin_users as (
        select m.auth_users_id
            from auth_roles r
                join auth_users_roles_map m using ( auth_roles_id )
            where
                r.role = 'admin'
    ),

    read_admin_users as (
        select m.auth_users_id
            from auth_roles r
                join auth_users_roles_map m using ( auth_roles_id )
            where
                r.role = 'admin-readonly'
    )

    select
            t.*,
            u.auth_users_id,
            case
                when ( exists ( select 1 from admin_users a where a.auth_users_id = u.auth_users_id ) ) then 'admin'
                when ( tp.permission is not null ) then tp.permission::text
                when ( t.is_public ) then 'read'
                when ( exists ( select 1 from read_admin_users a where a.auth_users_id = u.auth_users_id ) ) then 'read'
                else 'none' end
                as user_permission
        from topics t
            join auth_users u on ( true )
            left join topic_permissions tp using ( topics_id, auth_users_id );

-- list of tweet counts and fetching statuses for each day of each topic
create table topic_tweet_days (
    topic_tweet_days_id     serial primary key,
    topics_id               int not null references topics on delete cascade,
    day                     date not null,
    tweet_count             int not null,
    num_ch_tweets           int not null,
    tweets_fetched          boolean not null default false
);

create index topic_tweet_days_td on topic_tweet_days ( topics_id, day );

-- list of tweets associated with a given topic
create table topic_tweets (
    topic_tweets_id         serial primary key,
    topic_tweet_days_id     int not null references topic_tweet_days on delete cascade,
    data                    json not null,
    tweet_id                varchar(256) not null,
    content                 text not null,
    publish_date            timestamp not null,
    twitter_user            varchar( 1024 ) not null
);

create unique index topic_tweets_id on topic_tweets( topic_tweet_days_id, tweet_id );
create index topic_tweet_topic_user on topic_tweets( topic_tweet_days_id, twitter_user );

-- urls parsed from topic tweets and imported into topic_seed_urls
create table topic_tweet_urls (
    topic_tweet_urls_id     serial primary key,
    topic_tweets_id         int not null references topic_tweets on delete cascade,
    url                     varchar (1024) not null
);

create index topic_tweet_urls_url on topic_tweet_urls ( url );
create index topic_tweet_urls_tt on topic_tweet_urls ( topic_tweets_id, url );

-- view that joins together the related topic_tweets, topic_tweet_days, topic_tweet_urls, and topic_seed_urls tables
-- tables for convenient querying of topic twitter url data
create view topic_tweet_full_urls as
    select distinct
            t.topics_id,
            tt.topic_tweets_id, tt.content, tt.publish_date, tt.twitter_user,
            ttd.day, ttd.tweet_count, ttd.num_ch_tweets, ttd.tweets_fetched,
            ttu.url, tsu.stories_id
        from
            topics t
            join topic_tweet_days ttd on ( t.topics_id = ttd.topics_id )
            join topic_tweets tt using ( topic_tweet_days_id )
            join topic_tweet_urls ttu using ( topic_tweets_id )
            left join topic_seed_urls tsu
                on ( tsu.topics_id = t.topics_id and ttu.url = tsu.url );


create table snap.timespan_tweets (
    topic_tweets_id     int not null references topic_tweets on delete cascade,
    timespans_id        int not null references timespans on delete cascade
);

create unique index snap_timespan_tweets_u on snap.timespan_tweets( timespans_id, topic_tweets_id );

create table snap.tweet_stories (
    snapshots_id        int not null references snapshots on delete cascade,
    topic_tweets_id     int not null references topic_tweets on delete cascade,
    publish_date        date not null,
    twitter_user        varchar( 1024 ) not null,
    stories_id          int not null,
    media_id            int not null,
    num_ch_tweets       int not null,
    tweet_count         int not null
);

create index snap_tweet_stories on snap.tweet_stories ( snapshots_id );

create table media_stats_weekly (
    media_id        int not null references media on delete cascade,
    stories_rank    int not null,
    num_stories     numeric not null,
    sentences_rank  int not null,
    num_sentences   numeric not null,
    stat_week       date not null
);

create index media_stats_weekly_medium on media_stats_weekly ( media_id );

create table media_expected_volume (
    media_id            int not null references media on delete cascade,
    start_date          date not null,
    end_date            date not null,
    expected_stories    numeric not null,
    expected_sentences  numeric not null
);

create index media_expected_volume_medium on media_expected_volume ( media_id );

create table media_coverage_gaps (
    media_id                int not null references media on delete cascade,
    stat_week               date not null,
    num_stories             numeric not null,
    expected_stories        numeric not null,
    num_sentences           numeric not null,
    expected_sentences      numeric not null
);

create index media_coverage_gaps_medium on media_coverage_gaps ( media_id );

create table media_health (
    media_health_id     serial primary key,
    media_id            int not null references media on delete cascade,
    num_stories         numeric not null,
    num_stories_y       numeric not null,
    num_stories_w       numeric not null,
    num_stories_90      numeric not null,
    num_sentences       numeric not null,
    num_sentences_y     numeric not null,
    num_sentences_w     numeric not null,
    num_sentences_90    numeric not null,
    is_healthy          boolean not null default false,
    has_active_feed     boolean not null default true,
    start_date          date not null,
    end_date            date not null,
    expected_sentences  numeric not null,
    expected_stories    numeric not null,
    coverage_gaps       int not null
);

create index media_health_medium on media_health ( media_id );

create type media_suggestions_status as enum ( 'pending', 'approved', 'rejected' );

create table media_suggestions (
    media_suggestions_id        serial primary key,
    name                        text,
    url                         text not null,
    feed_url                    text,
    reason                      text,
    auth_users_id               int references auth_users on delete set null,
    mark_auth_users_id          int references auth_users on delete set null,
    date_submitted              timestamp not null default now(),
    media_id                    int references media on delete set null,
    date_marked                 timestamp not null default now(),
    mark_reason                 text,
    status                      media_suggestions_status not null default 'pending',

    CONSTRAINT media_suggestions_media_id CHECK ( ( status in ( 'pending', 'rejected' ) ) or ( media_id is not null ) )
);

create index media_suggestions_date on media_suggestions ( date_submitted );

create table media_suggestions_tags_map (
    media_suggestions_id        int references media_suggestions on delete cascade,
    tags_id                     int references tags on delete cascade
);

create index media_suggestions_tags_map_ms on media_suggestions_tags_map ( media_suggestions_id );
create index media_suggestions_tags_map_tag on media_suggestions_tags_map ( tags_id );

-- keep track of basic high level stats for mediacloud for access through api
create table mediacloud_stats (
    mediacloud_stats_id     serial primary key,
    stats_date              date not null default now(),
    daily_downloads         bigint not null,
    daily_stories           bigint not null,
    active_crawled_media    bigint not null,
    active_crawled_feeds    bigint not null,
    total_stories           bigint not null,
    total_downloads         bigint not null,
    total_sentences         bigint not null
);

-- job states as implemented in MediaWords::AbstractJob
create table job_states (
    job_states_id           serial primary key,

    --MediaWords::Job::* class implementing the job
    class                   varchar( 1024 ) not null,

    -- short class specific state
    state                   varchar( 1024 ) not null,

    -- optional longer message describing the state, such as a stack trace for an error
    message                 text,

    -- last time this job state was updated
    last_updated            timestamp not null default now(),

    -- details about the job
    args                    json not null,
    priority                text not  null,

    -- the hostname and process_id of the running process
    hostname                text not null,
    process_id              int not null
);

create index job_states_class_date on job_states( class, last_updated );

create view pending_job_states as select * from job_states where state in ( 'running', 'queued' );

create type retweeter_scores_match_type AS ENUM ( 'retweet', 'regex' );

-- definition of bipolar comparisons for retweeter polarization scores
create table retweeter_scores (
    retweeter_scores_id     serial primary key,
    topics_id               int not null references topics on delete cascade,
    group_a_id              int null,
    group_b_id              int null,
    name                    text not null,
    state                   text not null default 'created but not queued',
    message                 text null,
    num_partitions          int not null,
    match_type              retweeter_scores_match_type not null default 'retweet'
);

-- group retweeters together so that we an compare, for example, sanders/warren retweeters to cruz/kasich retweeters
create table retweeter_groups (
    retweeter_groups_id     serial primary key,
    retweeter_scores_id     int not null references retweeter_scores on delete cascade,
    name                    text not null
);

alter table retweeter_scores add constraint retweeter_scores_group_a
    foreign key ( group_a_id ) references retweeter_groups on delete cascade;
alter table retweeter_scores add constraint retweeter_scores_group_b
    foreign key ( group_b_id ) references retweeter_groups on delete cascade;

-- list of twitter users within a given topic that have retweeted the given user
create table retweeters (
    retweeters_id           serial primary key,
    retweeter_scores_id     int not null references retweeter_scores on delete cascade,
    twitter_user            varchar(1024) not null,
    retweeted_user          varchar(1024) not null
);

create unique index retweeters_user on retweeters( retweeter_scores_id, twitter_user, retweeted_user );

create table retweeter_groups_users_map (
    retweeter_groups_id     int not null references retweeter_groups on delete cascade,
    retweeter_scores_id     int not null references retweeter_scores on delete cascade,
    retweeted_user          varchar(1024) not null
);

-- count of shares by retweeters for each retweeted_user in retweeters
create table retweeter_stories (
    retweeter_shares_id     serial primary key,
    retweeter_scores_id     int not null references retweeter_scores on delete cascade,
    stories_id              int not null references stories on delete cascade,
    retweeted_user          varchar(1024) not null,
    share_count             int not null
);

create unique index retweeter_stories_psu
    on retweeter_stories ( retweeter_scores_id, stories_id, retweeted_user );

-- polarization scores for media within a topic for the given retweeter_scoresdefinition
create table retweeter_media (
    retweeter_media_id    serial primary key,
    retweeter_scores_id   int not null references retweeter_scores on delete cascade,
    media_id              int not null references media on delete cascade,
    group_a_count         int not null,
    group_b_count         int not null,
    group_a_count_n       float not null,
    score                 float not null,
    partition             int not null
);

create unique index retweeter_media_score on retweeter_media ( retweeter_scores_id, media_id );

create table retweeter_partition_matrix (
    retweeter_partition_matrix_id       serial primary key,
    retweeter_scores_id                 int not null references retweeter_scores on delete cascade,
    retweeter_groups_id                 int not null references retweeter_groups on delete cascade,
    group_name                          text not null,
    share_count                         int not null,
    group_proportion                    float not null,
    partition                           int not null
);

create index retweeter_partition_matrix_score on retweeter_partition_matrix ( retweeter_scores_id );


--
-- Schema to hold object caches
--

CREATE SCHEMA cache;

CREATE OR REPLACE LANGUAGE plpgsql;


-- Trigger to update "db_row_last_updated" for cache tables
CREATE OR REPLACE FUNCTION cache.update_cache_db_row_last_updated()
RETURNS TRIGGER AS $$
BEGIN
    NEW.db_row_last_updated = NOW();
    RETURN NEW;
END;
$$ LANGUAGE 'plpgsql';


-- Helper to purge object caches
CREATE OR REPLACE FUNCTION cache.purge_object_caches()
RETURNS VOID AS
$$
BEGIN

    RAISE NOTICE 'Purging "s3_raw_downloads_cache" table...';
    EXECUTE '
        DELETE FROM cache.s3_raw_downloads_cache
        WHERE db_row_last_updated <= NOW() - INTERVAL ''3 days'';
    ';

END;
$$
LANGUAGE plpgsql;


--
-- Raw downloads from S3 cache
--

CREATE UNLOGGED TABLE cache.s3_raw_downloads_cache (
    s3_raw_downloads_cache_id SERIAL    PRIMARY KEY,
    object_id                 BIGINT    NOT NULL
                                            REFERENCES public.downloads (downloads_id)
                                            ON DELETE CASCADE,

    -- Will be used to purge old cache objects;
    -- don't forget to update cache.purge_object_caches()
    db_row_last_updated       TIMESTAMP WITH TIME ZONE NOT NULL DEFAULT NOW(),

    raw_data                  BYTEA     NOT NULL
);
CREATE UNIQUE INDEX s3_raw_downloads_cache_object_id
    ON cache.s3_raw_downloads_cache (object_id);
CREATE INDEX s3_raw_downloads_cache_db_row_last_updated
    ON cache.s3_raw_downloads_cache (db_row_last_updated);

ALTER TABLE cache.s3_raw_downloads_cache
    ALTER COLUMN raw_data SET STORAGE EXTERNAL;

CREATE TRIGGER s3_raw_downloads_cache_db_row_last_updated_trigger
    BEFORE INSERT OR UPDATE ON cache.s3_raw_downloads_cache
    FOR EACH ROW EXECUTE PROCEDURE cache.update_cache_db_row_last_updated();


--
-- CLIFF annotations
--
CREATE TABLE cliff_annotations (
    cliff_annotations_id  SERIAL    PRIMARY KEY,
    object_id             INTEGER   NOT NULL REFERENCES stories (stories_id) ON DELETE CASCADE,
    raw_data              BYTEA     NOT NULL
);
CREATE UNIQUE INDEX cliff_annotations_object_id ON cliff_annotations (object_id);

-- Don't (attempt to) compress BLOBs in "raw_data" because they're going to be
-- compressed already
ALTER TABLE cliff_annotations
    ALTER COLUMN raw_data SET STORAGE EXTERNAL;



--
-- NYTLabels annotations
--
CREATE TABLE nytlabels_annotations (
    nytlabels_annotations_id  SERIAL    PRIMARY KEY,
    object_id                 INTEGER   NOT NULL REFERENCES stories (stories_id) ON DELETE CASCADE,
    raw_data                  BYTEA     NOT NULL
);
CREATE UNIQUE INDEX nytlabels_annotations_object_id ON nytlabels_annotations (object_id);

-- Don't (attempt to) compress BLOBs in "raw_data" because they're going to be
-- compressed already
ALTER TABLE nytlabels_annotations
    ALTER COLUMN raw_data SET STORAGE EXTERNAL;

-- keep track of per domain web requests so that we can throttle them using mediawords.util.web.user_agent.throttled.
-- this is unlogged because we don't care about anything more than about 10 seconds old.  we don't have a primary
-- key because we want it just to be a fast table for temporary storage.
create unlogged table domain_web_requests (
    domain          text not null,
    request_time    timestamp not null default now()
);

create index domain_web_requests_domain on domain_web_requests ( domain );

-- return false if there is a request for the given domain within the last domain_timeout_arg seconds.  otherwise
-- return true and insert a row into domain_web_request for the domain.  this function does not lock the table and
-- so may allow some parallel requests through.
create or replace function get_domain_web_requests_lock( domain_arg text, domain_timeout_arg int ) returns boolean as $$
begin

-- we don't want this table to grow forever or to have to manage it externally, so just truncate about every
-- 1 million requests.  only do this if there are more than 1000 rows in the table so that unit tests will not
-- randomly fail.
if ( select random() * 1000000 ) <  1 then
    if exists ( select 1 from domain_web_requests offset 1000 ) then
        truncate table domain_web_requests;
    end if;
end if;

if exists (
    select *
        from domain_web_requests
        where
            domain = domain_arg and
            extract( epoch from now() - request_time ) < domain_timeout_arg
    ) then

    return false;
end if;

delete from domain_web_requests where domain = domain_arg;
insert into domain_web_requests (domain) select domain_arg;

return true;
end
$$ language plpgsql;


--
-- SimilarWeb metrics
--
CREATE TABLE similarweb_metrics (
    similarweb_metrics_id  SERIAL                   PRIMARY KEY,
    domain                 VARCHAR(1024)            NOT NULL,
    month                  DATE,
    visits                 BIGINT,
    update_date            TIMESTAMP WITH TIME ZONE NOT NULL DEFAULT NOW()
);

CREATE UNIQUE INDEX similarweb_metrics_domain_month
    ON similarweb_metrics (domain, month);


--
-- Unnormalized table
--
CREATE TABLE similarweb_media_metrics (
    similarweb_media_metrics_id    SERIAL                   PRIMARY KEY,
    media_id                       INTEGER                  NOT NULL UNIQUE references media,
    similarweb_domain              VARCHAR(1024)            NOT NULL,
    domain_exact_match             BOOLEAN                  NOT NULL,
    monthly_audience               INTEGER                  NOT NULL,
    update_date                    TIMESTAMP WITH TIME ZONE NOT NULL DEFAULT NOW()
);<|MERGE_RESOLUTION|>--- conflicted
+++ resolved
@@ -24,11 +24,7 @@
 DECLARE
     -- Database schema version number (same as a SVN revision number)
     -- Increase it by 1 if you make major database schema changes.
-<<<<<<< HEAD
-    MEDIACLOUD_DATABASE_SCHEMA_VERSION CONSTANT INT := 4654;
-=======
-    MEDIACLOUD_DATABASE_SCHEMA_VERSION CONSTANT INT := 4677;
->>>>>>> a8193ee4
+    MEDIACLOUD_DATABASE_SCHEMA_VERSION CONSTANT INT := 4678;
 
 BEGIN
 
