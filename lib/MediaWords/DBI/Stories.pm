--- conflicted
+++ resolved
@@ -20,7 +20,6 @@
 use Modern::Perl "2015";
 use MediaWords::CommonLibs;
 
-<<<<<<< HEAD
 {
 
     package MediaWords::DBI::Stories::Proxy;
@@ -35,9 +34,6 @@
 
     1;
 }
-=======
-import_python_module( __PACKAGE__, 'mediawords.dbi.stories' );
->>>>>>> 1fb04e4a
 
 use Encode;
 use File::Temp;
@@ -1109,4 +1105,11 @@
     return $story;
 }
 
+sub mark_as_processed
+{
+    my ( $db, $stories_id ) = @_;
+
+    return MediaWords::DBI::Stories::Proxy::mark_as_processed( $db, $stories_id );
+}
+
 1;