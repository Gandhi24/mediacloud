package MediaWords::Crawler::AnalyzeLines;

use List::MoreUtils qw( uniq distinct :all );
use List::Util qw( sum  );
use Text::Trim;

use Modern::Perl "2012";
use MediaWords::CommonLibs;
use MediaWords::Util::HTML;
use MediaWords::Crawler::Extractor;
use MediaWords::Languages::Language;
use MediaWords::Util::IdentifyLanguage;

# extract substantive new story text from html pages

use strict;
use warnings;

# don't count paragraph tags as much as others
use constant P_DISCOUNT => .1;

# don't count a tags as much as others after the first one
use constant A_DISCOUNT => .5;

# lists are bad
use constant LI_DISCOUNT => 10;

# apply discount for similarity with story description.
# set to 0 to disable
use constant DESCRIPTION_SIMILARITY_DISCOUNT => .5;

# only apply similarity test to this many characters of the story text and desciption
use constant MAX_SIMILARITY_LENGTH => 8192;

#todo explain what this function really does
# return the ratio of html characters to text characters
sub get_html_density($$)
{
    my ( $line, $language_code ) = @_;

    if ( !$line )
    {
        return 1;
    }

    my $a_tag_found;
    my $html_length = 0;
    while ( $line =~ /(<\/?([a-z]*) ?[^>]*>)/g )
    {
        my ( $tag, $tag_name ) = ( $1, $2 );
        my $len = length( $1 );

        if ( lc( $tag_name ) eq 'p' )
        {
            $len *= P_DISCOUNT;
        }
        elsif ( lc( $tag_name ) eq 'li' )
        {
            $len *= LI_DISCOUNT;
        }
        elsif ( lc( $tag_name ) eq 'a' )
        {
            if ( pos( $line ) == 0 )
            {
                $len *= 2;
            }
            elsif ( pos( $line ) > 32 )
            {
                $len *= A_DISCOUNT;
            }
        }

        $html_length += $len;
    }

    # Noise words
    # (count these words as html, since they generally indicate noise words)
    my $lang = MediaWords::Languages::Language::language_for_code( $language_code );
    unless ( $lang )
    {
        die "Language is null for language code '$language_code'.\n";
    }
    my $noise_words = $lang->get_noise_strings();
    unless ( $noise_words )
    {
        die "Noise words is null for language code '$language_code'.\n";
    }

    for my $noise_word ( @{ $noise_words } )
    {
        while ( $line =~ /$noise_word/ig )
        {
            $html_length += length( $noise_word );
        }
    }

    return ( $html_length / ( length( $line ) ) );
}

sub lineStartsWithTitleText($$)
{
    my ( $line_text, $title_text ) = @_;

    $line_text  =~ s/[^\w .]//g;
    $title_text =~ s/[^\w .]//g;

    if ( $line_text eq $title_text )
    {

        #	print STDERR "$line_text\n";
        #	print STDERR "$title_text\n";

        return 1;
    }
    elsif ( index( $line_text, $title_text ) != -1 )
    {
        return 1;
    }
    else
    {
        return 0;
    }
}

# get discount based on the similarity to the description
sub get_description_similarity_discount($$)
{
    my ( $line, $description ) = @_;

    if ( !$description )
    {
        return 1;
    }

    if ( length( $line ) > MAX_SIMILARITY_LENGTH )
    {
        $line = substr( $line, 0, MAX_SIMILARITY_LENGTH );
    }

    if ( length( $description ) > MAX_SIMILARITY_LENGTH )
    {
        $description = substr( $description, 0, MAX_SIMILARITY_LENGTH );
    }

    my $stripped_line        = html_strip( $line );
    my $stripped_description = html_strip( $description );

    ##
    ## WARNING the Text::Similarity::Overlaps object MUST be assigned to a temporary variable
    ## calling getSimilarityStrings directly on the result of Text::Similarity::Overlaps->new( ) results in a memory leak.
    ##  This leak only occurs under certain so it won't show up in toy test programs. However, it consistently occured
    ## in the MediaWords::DBI::Downloads::extractor_results_for_download() call chain until this fix.
    ##
    my $sim = Text::Similarity::Overlaps->new( { normalize => 1, verbose => 0 } );
    my $score = $sim->getSimilarityStrings( $stripped_line, $stripped_description );

    if (   ( DESCRIPTION_SIMILARITY_DISCOUNT > 1 )
        || ( DESCRIPTION_SIMILARITY_DISCOUNT < 0 ) )
    {
        die( "DESCRIPTION_SIMILARITY_DISCOUNT must be between 0 and 1" );
    }

    my $power = 1 / DESCRIPTION_SIMILARITY_DISCOUNT;

    # 1 means complete similarity and 0 means none
    # so invert it
    return ( ( 1 - $score ) )**$power;
}

#
# New subroutine "calculate_line_extraction_metrics" extracted - Mon Feb 27 17:19:53 2012.
#
sub calculate_line_extraction_metrics($$$$$$)
{
    my ( $i, $description, $line, $sphereit_map, $has_clickprint, $language_code ) = @_;

    Readonly my $article_has_clickprint => $has_clickprint;    #<--- syntax error at (eval 980) line 11, near "Readonly my "

    Readonly my $article_has_sphereit_map        => defined( $sphereit_map );
    Readonly my $sphereit_map_includes_line      => ( defined( $sphereit_map ) && $sphereit_map->{ $i } );
    Readonly my $description_similarity_discount => get_description_similarity_discount( $line, $description );

    return ( $article_has_clickprint, $article_has_sphereit_map, $description_similarity_discount,
        $sphereit_map_includes_line );
}    #<--- syntax error at (eval 980) line 18, near ";

#
# New subroutine "get_copyright_count" extracted - Mon Feb 27 17:27:56 2012.
#
sub get_copyright_count($$)
{
    my ( $line, $language_code ) = @_;

    my $copyright_count = 0;

    # Copyright strings
    my $lang              = MediaWords::Languages::Language::language_for_code( $language_code );
    my $copyright_strings = $lang->get_copyright_strings();

    for my $copyright_string ( @{ $copyright_strings } )
    {
        while ( $line =~ /$copyright_string/ig )
        {
            $copyright_count++;
        }
    }

    return ( $copyright_count );
}

#
# New subroutine "calculate_line_extraction_metrics_2" extracted - Mon Feb 27 17:30:21 2012.
#
sub calculate_line_extraction_metrics_2($$$$)
{
    my ( $line_text, $line, $title_text, $language_code ) = @_;

    Readonly my $line_length => length( $line );    #<--- syntax error at (eval 983) line 8, near "Readonly my "
    Readonly my $line_starts_with_title_text => lineStartsWithTitleText( $line_text, $title_text );

    return ( $line_length, $line_starts_with_title_text );
}

sub calculate_full_line_metrics($$$$$$$$$)
{
    my (
        $line,           $line_number,         $title_text, $description, $sphereit_map,
        $has_clickprint, $auto_excluded_lines, $markers,    $language_code
    ) = @_;

    my $line_info = {};

    $line_info->{ line_number } = $line_number;

    if (   $markers->{ comment }
        && $markers->{ comment }->[ 0 ]
        && ( $markers->{ comment }->[ 0 ] == $line_number ) )
    {
        shift( @{ $markers->{ comment } } );
        $line_info->{ has_comment } = 1;
    }
    else
    {
        $line_info->{ has_comment } = 0;
    }

    my $line_text = html_strip( $line );

    $line_info->{ html_stripped_text_length } = length( $line_text );

    if ( $auto_excluded_lines->[ $line_number ]->[ 0 ] )
    {
        my $auto_exclude_explanation = $auto_excluded_lines->[ $line_number ]->[ 1 ];

        $line_info->{ auto_excluded }            = 1;
        $line_info->{ auto_exclude_explanation } = $auto_exclude_explanation;

        return $line_info;
    }

    $line_info->{ html_density } = get_html_density( $line, $language_code );

    $line_text =~ s/^\s*//;
    $line_text =~ s/\s*$//;
    $line_text =~ s/\s+/ /;

    $line_info->{ auto_excluded } = 0;

    my ( $line_length, $line_starts_with_title_text ) =
      calculate_line_extraction_metrics_2( $line_text, $line, $title_text, $language_code );

    my ( $copyright_count ) = get_copyright_count( $line, $language_code );

    my ( $article_has_clickprint, $article_has_sphereit_map, $description_similarity_discount, $sphereit_map_includes_line )
      = calculate_line_extraction_metrics( $line_number, $description, $line, $sphereit_map, $has_clickprint,
        $language_code );

    $line_info->{ line_length }                     = $line_length;
    $line_info->{ line_starts_with_title_text }     = $line_starts_with_title_text;
    $line_info->{ copyright_copy }                  = $copyright_count;
    $line_info->{ article_has_clickprint }          = $article_has_clickprint;
    $line_info->{ article_has_sphereit_map }        = $article_has_sphereit_map;
    $line_info->{ description_similarity_discount } = $description_similarity_discount;
    $line_info->{ sphereit_map_includes_line }      = $sphereit_map_includes_line;

    return $line_info;
}

sub get_info_for_lines($$$)
{
    my ( $lines, $title, $description ) = @_;

    # Story language will be later determined in MediaWords::StoryVectors too,
    # but before that let's take into account a full HTML page (because presumably)
    # even if the story is written in language B, the page itself (including the
    # copyright lines and such) will still be present in language A.
    my $full_text = join( "\n", @{ $lines } );
    my $language_code = MediaWords::Util::IdentifyLanguage::language_code_for_text( $full_text, undef, 1 );
    unless ( MediaWords::Languages::Language::language_for_code( $language_code ) )
    {

        # Unknown language, fallback to English
        $language_code = MediaWords::Languages::Language::default_language_code();
        say STDERR "Language for the story '$title' was not determined / enabled," .
          " falling back to default language '$language_code'.";
    }

    my $auto_excluded_lines = MediaWords::Crawler::Extractor::find_auto_excluded_lines( $lines, $language_code );

    my $info_for_lines = [];

    my $title_text = html_strip( $title );

    $title_text =~ s/^\s*//;
    $title_text =~ s/\s*$//;
    $title_text =~ s/\s+/ /;

    my $markers        = MediaWords::Crawler::Extractor::find_markers( $lines, $language_code );
    my $has_clickprint = HTML::CruftText::has_clickprint( $lines );
    my $sphereit_map   = MediaWords::Crawler::Extractor::get_sphereit_map( $markers, $language_code );

    MediaWords::Crawler::Extractor::print_time( "find_markers" );

    for ( my $i = 0 ; $i < @{ $lines } ; $i++ )
    {
        my $line = defined( $lines->[ $i ] ) ? $lines->[ $i ] : '';

        $line =~ s/^\s*//;
        $line =~ s/\s*$//;
        $line =~ s/\s+/ /;

        #        print STDERR "line: $line" . "\n";

        my $score;

        my ( $html_density, $discounted_html_density, $explanation );

        my $line_info = calculate_full_line_metrics(
            $line,           $i,                   $title_text, $description, $sphereit_map,
            $has_clickprint, $auto_excluded_lines, $markers,    $language_code
        );

        $info_for_lines->[ $i ] = $line_info;
    }

    return $info_for_lines;
}

<<<<<<< HEAD
sub words_on_line($)
=======
sub words_on_line
>>>>>>> 77b5e8d7
{
    my ( $line ) = @_;

    my $ret = [];

    trim( $line );

    return $ret if $line eq '';
    return $ret if $line eq ' ';

    my @words = split /\s+/, $line;

    $ret = [ uniq( @words ) ];

    return $ret;
}

<<<<<<< HEAD
sub add_additional_features($$)
=======
sub add_additional_features
>>>>>>> 77b5e8d7
{
    my ( $line_info, $line_text ) = @_;

    my $plain_text = html_strip( $line_text );
    my $words = [ split /\s+/, $plain_text ];

    my $num_words = scalar( @{ $words } );

    return if $num_words == 0;

    my $num_links = ( $line_text =~ /<a / );

    $line_info->{ links } = $num_links;
    if ( $num_links > 0 )
    {
        $line_info->{ link_word_ratio } = $num_words / $num_links;
    }

    $line_info->{ num_words } = $num_words;

    my $word_characters_total_length = sum( map { length( $_ ) } @{ $words } );

    $line_info->{ avg_word_length } = $word_characters_total_length / $num_words;

    my $upper_case_words = [ grep { ucfirst( $_ ) eq $_ } @{ $words } ];

    my $num_uppercase = scalar( @{ $upper_case_words } );

    my $uppercase_ratio = $num_uppercase / $num_words;

    $line_info->{ num_uppercase }   = $num_uppercase;
    $line_info->{ uppercase_ratio } = $uppercase_ratio;

    return;
}

my $banned_fields;

<<<<<<< HEAD
sub get_feature_string_from_line_info($$;$)
=======
sub get_feature_string_from_line_info
>>>>>>> 77b5e8d7
{

    my ( $line_info, $line_text, $top_words ) = @_;

    #say Dumper( $line_info );

    my @feature_fields = sort ( keys %{ $line_info } );

    my $ret = '';

    #say STDERR join "\n", @feature_fields;

    if ( !defined( $banned_fields ) )
    {
        my @banned_fields = qw ( line_number auto_excluded auto_exclude_explanation copyright_copy );

        $banned_fields = {};

        foreach my $banned_field ( @banned_fields )
        {
            $banned_fields->{ $banned_field } = 1;
        }
    }

    foreach my $feature_field ( @feature_fields )
    {
        next if defined( $banned_fields->{ $feature_field } );

        next if $feature_field eq 'class';

        next if ( !defined( $line_info->{ $feature_field } ) );
        next if ( $line_info->{ $feature_field } eq '0' );
        next if ( $line_info->{ $feature_field } eq '' );

        my $field_value = $line_info->{ $feature_field };

        #next if ($field_valuene '1' &&$field_valuene '0' );

        if ( $field_value eq '1' )
        {
            $ret .= "$feature_field";
            $ret .= "=" . $field_value;    # || 0;
            $ret .= " ";
        }
        else
        {
            my $val = 1.0;

            #say STDERR $field_value;

            my $last_feature = '';
            while ( $field_value < $val )
            {
                $last_feature = "$feature_field" . "_lt_" . $val;
                $val /= 2;
            }

            $val = 1.0;

            while ( $field_value > $val )
            {
                $last_feature = "$feature_field" . "_gt_" . $val;
                $val *= 2;
            }

            die if $last_feature eq '';
            $ret .= "$last_feature ";
        }

    }

    my $words = words_on_line( $line_text );

    foreach my $word ( @{ $words } )
    {

        next if ( defined( $top_words ) && ( !$top_words->{ $word } ) );

        $ret .= "unigram_$word ";
    }

    if ( defined( $line_info->{ class } ) )
    {
        $ret .= $line_info->{ class };
    }

    return $ret;
}

1;<|MERGE_RESOLUTION|>--- conflicted
+++ resolved
@@ -346,11 +346,7 @@
     return $info_for_lines;
 }
 
-<<<<<<< HEAD
 sub words_on_line($)
-=======
-sub words_on_line
->>>>>>> 77b5e8d7
 {
     my ( $line ) = @_;
 
@@ -367,12 +363,7 @@
 
     return $ret;
 }
-
-<<<<<<< HEAD
 sub add_additional_features($$)
-=======
-sub add_additional_features
->>>>>>> 77b5e8d7
 {
     my ( $line_info, $line_text ) = @_;
 
@@ -411,11 +402,7 @@
 
 my $banned_fields;
 
-<<<<<<< HEAD
 sub get_feature_string_from_line_info($$;$)
-=======
-sub get_feature_string_from_line_info
->>>>>>> 77b5e8d7
 {
 
     my ( $line_info, $line_text, $top_words ) = @_;
