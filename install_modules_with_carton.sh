#!/bin/bash

set -u
set -o  errexit

working_dir=`dirname $0`

cd $working_dir

if pwd | grep ' ' ; then
    echo "Media Cloud cannot be installed in a file path with spaces in its name"
    exit 1
fi

if [ `uname` == 'Darwin' ]; then
	# On OS X, these modules get lost in the process for some reason
	./script/run_carton.sh install YAML::Syck

	# Install BerkeleyDB correctly before installing the remaining modules from carton.lock
<<<<<<< HEAD
	BERKELEYDB_INCLUDE=/usr/local/include BERKELEYDB_LIB=/usr/local/lib ./script/run_carton.sh install BerkeleyDB
=======
	BERKELEYDB_INCLUDE=/usr/local/include \
	BERKELEYDB_LIB=/usr/local/lib \
	./script/run_carton.sh install BerkeleyDB
>>>>>>> b4203d64
fi

./script/run_carton.sh install --deployment || echo "initial carton run "
./script/run_carton.sh install --deployment

echo "Successfully installed Perl and modules for MediaCloud"<|MERGE_RESOLUTION|>--- conflicted
+++ resolved
@@ -17,13 +17,9 @@
 	./script/run_carton.sh install YAML::Syck
 
 	# Install BerkeleyDB correctly before installing the remaining modules from carton.lock
-<<<<<<< HEAD
-	BERKELEYDB_INCLUDE=/usr/local/include BERKELEYDB_LIB=/usr/local/lib ./script/run_carton.sh install BerkeleyDB
-=======
 	BERKELEYDB_INCLUDE=/usr/local/include \
 	BERKELEYDB_LIB=/usr/local/lib \
 	./script/run_carton.sh install BerkeleyDB
->>>>>>> b4203d64
 fi
 
 ./script/run_carton.sh install --deployment || echo "initial carton run "
